# Parthenon documentation

This file provides an overview of different (not necessarily all) features in Parthenon
and how to use them.

## Description of examples

- [Calculate &pi](../example/calculate_pi)
- [Average face-centered variables to cell centers](../example/face_fields)
    
## Short feature description

Short feature descriptions may directly go in here with, for example, a link to a (unit)
test illustrating its usage.

### ParthenonManager

This class provides a streamlined capability to write new applications by providing a simple interface to initialize and finalize a simulation.  It's usage is straightforward and demonstrated in the &pi; [example](../example/calculate_pi/calculate_pi.cpp).

There are several weakly linked member functions that applications can (and often should) override to specialize:
* ParthenonManager::ProcessProperties
  * Constructs and returns a Properties_t object that is often filled with runtime specified (i.e. determined from the input file) settings and parameters.  For example, this might hold an equation of state.
* ParthenonManager::ProcessPackages
  * Constructs and returns a Packages_t object that contains a listing of all the variables and their metadata associated with each package.
* ParthenonManager::SetFillDerivedFunctions
  * Each package can register a function pointer in the Packages_t object that provides a callback mechanism for derived quantities (e.g. velocity, from momentum and mass) to be filled.  Additionally, this function provides a mechanism to register functions to fill derived quantities before and/or after all the individual package calls are made.  This is particularly useful for derived quantities that are shared by multiple packages.


## Long feature description

For features that require more detailed documentation a short paragraph or sentence here
is sufficient with a link to a more detailed description in a separate [file](feature.md).

<<<<<<< HEAD
## Kokkos/Wrapper related

- `par_for` wrappers use inclusive bounds, i.e., the loop will include the last index given
- `AthenaArrayND` arrays by default allocate on the *device* using default precision configured
- To create an array on the hosti with identical layout to the device array either use
  - `auto arr_host = Kokkos::create_mirror(arr_dev);` to always create a new array even if the device is associated with the host (e.g., OpenMP) or
  - `auto arr_host = Kokkos::create_mirror_view(arr_dev);` to create an array on the host if the HostSpace != DeviceSpace or get another reference to arr_dev through arr_host if HostSpace == DeviceSpace
- `par_for` and `Kokkos::deep_copy` by default use the standard stream (on Cuda devices) and are discouraged from use. Use `mb->par_for` and `mb->deep_copy` instead.
=======
### Tasks

The tasking capabilities in Parthenon are documented [here](tasks.md).
>>>>>>> aff02993
<|MERGE_RESOLUTION|>--- conflicted
+++ resolved
@@ -31,8 +31,7 @@
 For features that require more detailed documentation a short paragraph or sentence here
 is sufficient with a link to a more detailed description in a separate [file](feature.md).
 
-<<<<<<< HEAD
-## Kokkos/Wrapper related
+### Kokkos/Wrapper related
 
 - `par_for` wrappers use inclusive bounds, i.e., the loop will include the last index given
 - `AthenaArrayND` arrays by default allocate on the *device* using default precision configured
@@ -40,8 +39,7 @@
   - `auto arr_host = Kokkos::create_mirror(arr_dev);` to always create a new array even if the device is associated with the host (e.g., OpenMP) or
   - `auto arr_host = Kokkos::create_mirror_view(arr_dev);` to create an array on the host if the HostSpace != DeviceSpace or get another reference to arr_dev through arr_host if HostSpace == DeviceSpace
 - `par_for` and `Kokkos::deep_copy` by default use the standard stream (on Cuda devices) and are discouraged from use. Use `mb->par_for` and `mb->deep_copy` instead.
-=======
+
 ### Tasks
 
-The tasking capabilities in Parthenon are documented [here](tasks.md).
->>>>>>> aff02993
+The tasking capabilities in Parthenon are documented [here](tasks.md).