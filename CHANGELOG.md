--- conflicted
+++ resolved
@@ -3,13 +3,10 @@
 ## Current develop
 
 ### Added (new features/APIs/variables/...)
-<<<<<<< HEAD
-=======
 - [[PR 463]](https://github.com/lanl/parthenon/pull/463) Add `PARTHENON_ENABLE_TESTING` and `PARTHENON_ENABLE_PYTHON_MODULE_CHECK` option and documentation on how to use the regression testing framework downstream.
 - [[PR 461]](https://github.com/lanl/parthenon/pull/461) A negative `dt` in an output block disables it.
 - [[PR 439]](https://github.com/lanl/parthenon/pull/439) Add split initialization of environment (`ParthenonInitEnv()`) and packages and mesh (`ParthenonInitPackagesAndMesh()`) to `ParthenonManager`
 - [[PR 406]](https://github.com/lanl/parthenon/pull/406) Add `stochastic_subgrid` example that performs a random amount of work per cell (drawn from a power law distribution)
->>>>>>> 46e0a604
 - [[PR 440]](https://github.com/lanl/parthenon/pull/440) Add abstraction for allocating a `unique_ptr` to an object in device memory
 - [[PR 438]](https://github.com/lanl/parthenon/pull/438) More diagnostic runtime output (AMR/Loadbalance and mesh structure) controlled via `parthenon/time/ncycle_out_mesh` input parameter (default 0 - off)
 - [[PR 412]](https://github.com/lanl/parthenon/pull/412) Add capability to use host (pinned) memory for communication buffers (via `PARTHENON_ENABLE_HOST_COMM_BUFFERS` - default OFF)
@@ -21,12 +18,9 @@
 - [[PR 359]](https://github.com/lanl/parthenon/pull/359) Templated inline reconstruction functions to support different types (e.g., `ParArray4D` or `ParArrayND`)
 
 ### Fixed (not changing behavior/API/variables/...)
-<<<<<<< HEAD
-=======
 - [[PR 468]](https://github.com/lanl/parthenon/pull/468) Fix extra `endl` in input CheckDesired
 - [[PR 465]](https://github.com/lanl/parthenon/pull/465) Fix soft disable output for drivers without temporal evolution
 - [[PR 453]](https://github.com/lanl/parthenon/pull/453) Fix array bounds for AMR hierarchy log and use vector instead of unique_ptr
->>>>>>> 46e0a604
 - [[PR 441]](https://github.com/lanl/parthenon/pull/441) Fixed type in input parsing of `pack_size`
 
 ### Infrastructure (changes irrelevant to downstream codes)
@@ -38,11 +32,8 @@
 - [[PR 390]](https://github.com/lanl/parthenon/pull/390) Resolve @PAR_ROOT@ to parthenon root rather than the location of the current source directory
 - [[PR 443]](https://github.com/lanl/parthenon/pull/443) Fix Darwin machine config - use spectrum mpi
 - [[PR 444]](https://github.com/lanl/parthenon/pull/444) Writes performance metrics to file for advection test
-<<<<<<< HEAD
-=======
 - [[PR 452]](https://github.com/lanl/parthenon/pull/452) Disable copyright check and linting by default, add CI check for copyright
 
->>>>>>> 46e0a604
 ### Removed (removing behavior/API/varaibles/...)
 
 ## Release 0.4.0
