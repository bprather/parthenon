//========================================================================================
// Athena++ astrophysical MHD code
// Copyright(C) 2014 James M. Stone <jmstone@princeton.edu> and other code contributors
// Licensed under the 3-clause BSD License, see LICENSE file for details
//========================================================================================
// (C) (or copyright) 2020. Triad National Security, LLC. All rights reserved.
//
// This program was produced under U.S. Government contract 89233218CNA000001 for Los
// Alamos National Laboratory (LANL), which is operated by Triad National Security, LLC
// for the U.S. Department of Energy/National Nuclear Security Administration. All rights
// in the program are reserved by Triad National Security, LLC, and the U.S. Department
// of Energy/National Nuclear Security Administration. The Government is granted for
// itself and others acting on its behalf a nonexclusive, paid-up, irrevocable worldwide
// license in this material to reproduce, prepare derivative works, distribute copies to
// the public, perform publicly and display publicly, and to permit others to do so.
//========================================================================================
//! \file mesh_refinement.cpp
//  \brief implements functions for static/adaptive mesh refinement

#include <algorithm>
#include <cmath>
#include <cstring>
#include <memory>
#include <sstream>
#include <stdexcept>
#include <string>
#include <tuple>

#include "coordinates/coordinates.hpp"
#include "defs.hpp"
#include "globals.hpp"
#include "mesh/mesh.hpp"
#include "mesh/mesh_refinement.hpp"
#include "mesh/meshblock.hpp"
#include "parameter_input.hpp"
#include "parthenon_arrays.hpp"
#include "refinement/refinement.hpp"
#include "utils/error_checking.hpp"

namespace parthenon {

<<<<<<< HEAD
// TODO(Yurlunger) Identify an idiomatic way of applying reflective
// boundary conditions in the boundary condition refactor code
void applyBounds(std::shared_ptr<MeshBlock> pmb, ParArrayND<Real> &a,
                 const IndexRange &ib, const IndexRange &jb) {
  // applyBounds() is a Hack.  This needs to go, see TODO above.

  bool vec = a.GetDim(4) == 3;
  if (pmb->boundary_flag[BoundaryFace::outer_x1] == BoundaryFlag::reflect) {
    for (int n = 0; n < a.GetDim(4); n++) {
      Real reflect = (n == 0 && vec ? -1.0 : 1.0);
      for (int j = 0; j <= jb.e + NGHOST; j++) {
        for (int i = ib.e + 1; i <= ib.e + NGHOST; i++) {
          a(n, 0, j, i) = reflect * a(n, 0, j, 2 * ib.e - i + 1);
        }
      }
    }
  }

  if (pmb->boundary_flag[BoundaryFace::inner_x1] == BoundaryFlag::reflect) {
    for (int n = 0; n < a.GetDim(4); n++) {
      Real reflect = (n == 0 && vec ? -1.0 : 1.0);
      for (int j = 0; j <= jb.e + NGHOST; j++) {
        for (int i = 0; i < ib.s; i++) {
          a(n, 0, j, i) = reflect * a(n, 0, j, 2 * ib.s - i - 1);
        }
      }
    }
  }

  if (pmb->boundary_flag[BoundaryFace::outer_x2] == BoundaryFlag::reflect) {
    for (int n = 0; n < a.GetDim(4); n++) {
      Real reflect = (n == 1 && vec ? -1.0 : 1.0);
      for (int j = jb.e + 1; j <= jb.e + NGHOST; j++) {
        for (int i = 0; i <= ib.e + NGHOST; i++) {
          a(n, 0, j, i) = reflect * a(n, 0, 2 * jb.e - j + 1, i);
        }
      }
    }
  }

  if (pmb->boundary_flag[BoundaryFace::inner_x2] == BoundaryFlag::reflect) {
    for (int n = 0; n < a.GetDim(4); n++) {
      Real reflect = (n == 1 && vec ? -1.0 : 1.0);
      for (int j = 0; j < jb.s; j++) {
        for (int i = 0; i <= ib.e + NGHOST; i++) {
          a(n, 0, j, i) = reflect * a(n, 0, 2 * jb.s - j - 1, i);
        }
      }
    }
  }
}

=======
>>>>>>> c6a698e5
//----------------------------------------------------------------------------------------
//! \fn MeshRefinement::MeshRefinement(MeshBlock *pmb, ParameterInput *pin)
//  \brief constructor

MeshRefinement::MeshRefinement(std::weak_ptr<MeshBlock> pmb, ParameterInput *pin)
    : pmy_block_(pmb), deref_count_(0),
      deref_threshold_(pin->GetOrAddInteger("parthenon/mesh", "derefine_count", 10)),
      AMRFlag_(pmb.lock()->pmy_mesh->AMRFlag_) {
  // Create coarse mesh object for parent grid
  coarse_coords = Coordinates_t(pmb.lock()->coords, 2);

  if (NGHOST % 2) {
    std::stringstream msg;
    msg << "### FATAL ERROR in MeshRefinement constructor" << std::endl
        << "Selected --nghost=" << NGHOST << " is incompatible with mesh refinement.\n"
        << "Reconfigure with an even number of ghost cells " << std::endl;
    PARTHENON_FAIL(msg);
  }
}

//----------------------------------------------------------------------------------------
//! \fn void MeshRefinement::RestrictCellCenteredValues(const ParArrayND<Real> &fine,
//                           ParArrayND<Real> &coarse, int sn, int en,
//                           int csi, int cei, int csj, int cej, int csk, int cek)
//  \brief restrict cell centered values

void MeshRefinement::RestrictCellCenteredValues(const ParArrayND<Real> &fine,
                                                ParArrayND<Real> &coarse, int sn, int en,
                                                int csi, int cei, int csj, int cej,
                                                int csk, int cek) {
  std::shared_ptr<MeshBlock> pmb = GetBlockPointer();

  auto coords = pmb->coords;
  const IndexDomain interior = IndexDomain::interior;
  const IndexRange ckb = pmb->c_cellbounds.GetBoundsK(interior);
  const IndexRange cjb = pmb->c_cellbounds.GetBoundsJ(interior);
  const IndexRange cib = pmb->c_cellbounds.GetBoundsI(interior);
  const IndexRange kb = pmb->cellbounds.GetBoundsK(interior);
  const IndexRange jb = pmb->cellbounds.GetBoundsJ(interior);
  const IndexRange ib = pmb->cellbounds.GetBoundsI(interior);

  // store the restricted data in the prolongation buffer for later use
  if (pmb->block_size.nx3 > 1) { // 3D
    pmb->par_for(
        "RestrictCellCenteredValues3d", sn, en, csk, cek, csj, cej, csi, cei,
        KOKKOS_LAMBDA(const int n, const int ck, const int cj, const int ci) {
          int k = (ck - ckb.s) * 2 + kb.s;
          int j = (cj - cjb.s) * 2 + jb.s;
          int i = (ci - cib.s) * 2 + ib.s;
          // KGF: add the off-centered quantities first to preserve FP symmetry
          const Real vol000 = coords.Volume(k, j, i);
          const Real vol001 = coords.Volume(k, j, i + 1);
          const Real vol010 = coords.Volume(k, j + 1, i);
          const Real vol011 = coords.Volume(k, j + 1, i + 1);
          const Real vol100 = coords.Volume(k + 1, j, i);
          const Real vol101 = coords.Volume(k + 1, j, i + 1);
          const Real vol110 = coords.Volume(k + 1, j + 1, i);
          const Real vol111 = coords.Volume(k + 1, j + 1, i + 1);
          Real tvol = ((vol000 + vol010) + (vol001 + vol011)) +
                      ((vol100 + vol110) + (vol101 + vol111));
          // KGF: add the off-centered quantities first to preserve FP symmetry
          coarse(n, ck, cj, ci) =
              (((fine(n, k, j, i) * vol000 + fine(n, k, j + 1, i) * vol010) +
                (fine(n, k, j, i + 1) * vol001 + fine(n, k, j + 1, i + 1) * vol011)) +
               ((fine(n, k + 1, j, i) * vol100 + fine(n, k + 1, j + 1, i) * vol110) +
                (fine(n, k + 1, j, i + 1) * vol101 +
                 fine(n, k + 1, j + 1, i + 1) * vol111))) /
              tvol;
        });
  } else if (pmb->block_size.nx2 > 1) { // 2D
    int k = kb.s;
    pmb->par_for(
        "RestrictCellCenteredValues2d", sn, en, csj, cej, csi, cei,
        KOKKOS_LAMBDA(const int n, const int cj, const int ci) {
          int j = (cj - cjb.s) * 2 + jb.s;
          int i = (ci - cib.s) * 2 + ib.s;
          // KGF: add the off-centered quantities first to preserve FP symmetry
          const Real vol00 = coords.Volume(k, j, i);
          const Real vol10 = coords.Volume(k, j + 1, i);
          const Real vol01 = coords.Volume(k, j, i + 1);
          const Real vol11 = coords.Volume(k, j + 1, i + 1);
          Real tvol = (vol00 + vol10) + (vol01 + vol11);

          // KGF: add the off-centered quantities first to preserve FP symmetry
          coarse(n, 0, cj, ci) =
              ((fine(n, 0, j, i) * vol00 + fine(n, 0, j + 1, i) * vol10) +
               (fine(n, 0, j, i + 1) * vol01 + fine(n, 0, j + 1, i + 1) * vol11)) /
              tvol;
        });
<<<<<<< HEAD
    applyBounds(pmb, coarse, cib, cjb); // TODO(JMM): delete me
  } else {                              // 1D
=======
  } else { // 1D
>>>>>>> c6a698e5
    int j = jb.s, cj = cjb.s, k = kb.s, ck = ckb.s;
    pmb->par_for(
        "RestrictCellCenteredValues1d", sn, en, csi, cei,
        KOKKOS_LAMBDA(const int n, const int ci) {
          int i = (ci - cib.s) * 2 + ib.s;
          const Real vol0 = coords.Volume(k, j, i);
          const Real vol1 = coords.Volume(k, j, i + 1);
          Real tvol = vol0 + vol1;
          coarse(n, ck, cj, ci) =
              (fine(n, k, j, i) * vol0 + fine(n, k, j, i + 1) * vol1) / tvol;
        });
  }
}

//----------------------------------------------------------------------------------------
//! \fn void MeshRefinement::RestrictFieldX1(const ParArrayND<Real> &fine
//      ParArrayND<Real> &coarse, int csi, int cei, int csj, int cej, int csk, int cek)
//  \brief restrict the x1 field data and set them into the coarse buffer

void MeshRefinement::RestrictFieldX1(const ParArrayND<Real> &fine,
                                     ParArrayND<Real> &coarse, int csi, int cei, int csj,
                                     int cej, int csk, int cek) {
  std::shared_ptr<MeshBlock> pmb = GetBlockPointer();
  auto &coords = pmb->coords;
  const IndexDomain interior = IndexDomain::interior;
  // int si = (csi - pmb->c_cellbounds.is(interior)) * 2 + pmb->cellbounds.is(interior);
  // int ei = (cei - pmb->c_cellbounds.is(interior)) * 2 + pmb->cellbounds.is(interior);

  // store the restricted data in the prolongation buffer for later use
  if (pmb->block_size.nx3 > 1) { // 3D
    for (int ck = csk; ck <= cek; ck++) {
      int k = (ck - pmb->c_cellbounds.ks(interior)) * 2 + pmb->cellbounds.ks(interior);
      for (int cj = csj; cj <= cej; cj++) {
        int j = (cj - pmb->c_cellbounds.js(interior)) * 2 + pmb->cellbounds.js(interior);
        for (int ci = csi; ci <= cei; ci++) {
          int i =
              (ci - pmb->c_cellbounds.is(interior)) * 2 + pmb->cellbounds.is(interior);
          const Real area00 = coords.Area(X1DIR, k, j, i);
          const Real area01 = coords.Area(X1DIR, k, j + 1, i);
          const Real area10 = coords.Area(X1DIR, k + 1, j, i);
          const Real area11 = coords.Area(X1DIR, k + 1, j + 1, i);
          const Real tarea = area00 + area01 + area10 + area11;
          coarse(ck, cj, ci) =
              (fine(k, j, i) * area00 + fine(k, j + 1, i) * area01 +
               fine(k + 1, j, i) * area10 + fine(k + 1, j + 1, i) * area11) /
              tarea;
        }
      }
    }
  } else if (pmb->block_size.nx2 > 1) { // 2D
    int k = pmb->cellbounds.ks(interior);
    for (int cj = csj; cj <= cej; cj++) {
      int j = (cj - pmb->c_cellbounds.js(interior)) * 2 + pmb->cellbounds.js(interior);
      for (int ci = csi; ci <= cei; ci++) {
        int i = (ci - pmb->c_cellbounds.is(interior)) * 2 + pmb->cellbounds.is(interior);
        const Real area0 = coords.Area(X1DIR, k, j, i);
        const Real area1 = coords.Area(X1DIR, k, j + 1, i);
        const Real tarea = area0 + area1;
        coarse(csk, cj, ci) = (fine(k, j, i) * area0 + fine(k, j + 1, i) * area1) / tarea;
      }
    }

  } else { // 1D - no restriction, just copy
    for (int ci = csi; ci <= cei; ci++) {
      int i = (ci - pmb->c_cellbounds.is(interior)) * 2 + pmb->cellbounds.is(interior);
      coarse(csk, csj, ci) =
          fine(pmb->cellbounds.ks(interior), pmb->cellbounds.js(interior), i);
    }
  }

  return;
}

//----------------------------------------------------------------------------------------
//! \fn void MeshRefinement::RestrictFieldX2(const ParArrayND<Real> &fine
//      ParArrayND<Real> &coarse, int csi, int cei, int csj, int cej, int csk, int cek)
//  \brief restrict the x2 field data and set them into the coarse buffer

void MeshRefinement::RestrictFieldX2(const ParArrayND<Real> &fine,
                                     ParArrayND<Real> &coarse, int csi, int cei, int csj,
                                     int cej, int csk, int cek) {
  std::shared_ptr<MeshBlock> pmb = GetBlockPointer();
  auto &coords = pmb->coords;
  const IndexDomain interior = IndexDomain::interior;
  int si = (csi - pmb->c_cellbounds.is(interior)) * 2 + pmb->cellbounds.is(interior);
  int ei = (cei - pmb->c_cellbounds.is(interior)) * 2 + pmb->cellbounds.is(interior) + 1;

  // store the restricted data in the prolongation buffer for later use
  if (pmb->block_size.nx3 > 1) { // 3D
    for (int ck = csk; ck <= cek; ck++) {
      int k = (ck - pmb->c_cellbounds.ks(interior)) * 2 + pmb->cellbounds.ks(interior);
      for (int cj = csj; cj <= cej; cj++) {
        int j = (cj - pmb->c_cellbounds.js(interior)) * 2 + pmb->cellbounds.js(interior);
        for (int ci = csi; ci <= cei; ci++) {
          int i =
              (ci - pmb->c_cellbounds.is(interior)) * 2 + pmb->cellbounds.is(interior);
          const Real area00 = coords.Area(X2DIR, k, j, i);
          const Real area01 = coords.Area(X2DIR, k, j, i + 1);
          const Real area10 = coords.Area(X2DIR, k + 1, j, i);
          const Real area11 = coords.Area(X2DIR, k + 1, j, i + 1);
          const Real tarea = area00 + area01 + area10 + area11;
          coarse(ck, cj, ci) =
              (fine(k, j, i) * area00 + fine(k, j, i + 1) * area01 +
               fine(k + 1, j, i) * area10 + fine(k + 1, j, i + 1) * area11) /
              tarea;
        }
      }
    }
  } else if (pmb->block_size.nx2 > 1) { // 2D
    int k = pmb->cellbounds.ks(interior);
    for (int cj = csj; cj <= cej; cj++) {
      int j = (cj - pmb->c_cellbounds.js(interior)) * 2 + pmb->cellbounds.js(interior);
      for (int ci = csi; ci <= cei; ci++) {
        int i = (ci - pmb->c_cellbounds.is(interior)) * 2 + pmb->cellbounds.is(interior);
        const Real area0 = coords.Area(X2DIR, k, j, i);
        const Real area1 = coords.Area(X2DIR, k, j, i + 1);
        const Real tarea = area0 + area1;
        coarse(pmb->c_cellbounds.ks(interior), cj, ci) =
            (fine(k, j, i) * area0 + fine(k, j, i + 1) * area1) / tarea;
      }
    }
  } else { // 1D
    int k = pmb->cellbounds.ks(interior), j = pmb->cellbounds.js(interior);
    for (int ci = csi; ci <= cei; ci++) {
      int i = (ci - pmb->c_cellbounds.is(interior)) * 2 + pmb->cellbounds.is(interior);
      const Real area0 = coords.Area(X2DIR, k, j, i);
      const Real area1 = coords.Area(X2DIR, k, j, i + 1);
      const Real tarea = area0 + area1;
      coarse(pmb->c_cellbounds.ks(interior), pmb->c_cellbounds.js(interior), ci) =
          (fine(k, j, i) * area0 + fine(k, j, i + 1) * area1) / tarea;
    }
  }

  return;
}

//----------------------------------------------------------------------------------------
//! \fn void MeshRefinement::RestrictFieldX3(const ParArrayND<Real> &fine
//      ParArrayND<Real> &coarse, int csi, int cei, int csj, int cej, int csk, int cek)
//  \brief restrict the x3 field data and set them into the coarse buffer

void MeshRefinement::RestrictFieldX3(const ParArrayND<Real> &fine,
                                     ParArrayND<Real> &coarse, int csi, int cei, int csj,
                                     int cej, int csk, int cek) {
  std::shared_ptr<MeshBlock> pmb = GetBlockPointer();
  auto &coords = pmb->coords;
  const IndexDomain interior = IndexDomain::interior;
  int si = (csi - pmb->c_cellbounds.is(interior)) * 2 + pmb->cellbounds.is(interior),
      ei = (cei - pmb->c_cellbounds.is(interior)) * 2 + pmb->cellbounds.is(interior) + 1;

  // store the restricted data in the prolongation buffer for later use
  if (pmb->block_size.nx3 > 1) { // 3D
    for (int ck = csk; ck <= cek; ck++) {
      int k = (ck - pmb->c_cellbounds.ks(interior)) * 2 + pmb->cellbounds.ks(interior);
      for (int cj = csj; cj <= cej; cj++) {
        int j = (cj - pmb->c_cellbounds.js(interior)) * 2 + pmb->cellbounds.js(interior);
        for (int ci = csi; ci <= cei; ci++) {
          int i =
              (ci - pmb->c_cellbounds.is(interior)) * 2 + pmb->cellbounds.is(interior);
          const Real area00 = coords.Area(X3DIR, k, j, i);
          const Real area01 = coords.Area(X3DIR, k, j, i + 1);
          const Real area10 = coords.Area(X3DIR, k, j + 1, i);
          const Real area11 = coords.Area(X3DIR, k, j + 1, i + 1);
          const Real tarea = area00 + area01 + area10 + area11;
          coarse(ck, cj, ci) =
              (fine(k, j, i) * area00 + fine(k, j, i + 1) * area01 +
               fine(k, j + 1, i) * area10 + fine(k, j + 1, i + 1) * area11) /
              tarea;
        }
      }
    }
  } else if (pmb->block_size.nx2 > 1) { // 2D
    int k = pmb->cellbounds.ks(interior);
    for (int cj = csj; cj <= cej; cj++) {
      int j = (cj - pmb->c_cellbounds.js(interior)) * 2 + pmb->cellbounds.js(interior);
      for (int ci = csi; ci <= cei; ci++) {
        int i = (ci - pmb->c_cellbounds.is(interior)) * 2 + pmb->cellbounds.is(interior);
        const Real area00 = coords.Area(X3DIR, k, j, i);
        const Real area01 = coords.Area(X3DIR, k, j, i + 1);
        const Real area10 = coords.Area(X3DIR, k, j + 1, i);
        const Real area11 = coords.Area(X3DIR, k, j + 1, i + 1);
        const Real tarea = area00 + area01 + area10 + area11;
        coarse(pmb->c_cellbounds.ks(interior), cj, ci) =
            (fine(k, j, i) * area00 + fine(k, j, i + 1) * area01 +
             fine(k, j + 1, i) * area10 + fine(k, j + 1, i + 1) * area11) /
            tarea;
      }
    }
  } else { // 1D
    int k = pmb->cellbounds.ks(interior), j = pmb->cellbounds.js(interior);
    for (int ci = csi; ci <= cei; ci++) {
      int i = (ci - pmb->c_cellbounds.is(interior)) * 2 + pmb->cellbounds.is(interior);
      const Real area0 = coords.Area(X3DIR, k, j, i);
      const Real area1 = coords.Area(X3DIR, k, j, i + 1);
      const Real tarea = area0 + area1;
      coarse(pmb->c_cellbounds.ks(interior), pmb->c_cellbounds.js(interior), ci) =
          (fine(k, j, i) * area0 + fine(k, j, i + 1) * area1) / tarea;
    }
  }

  return;
}

//----------------------------------------------------------------------------------------
//! \fn void MeshRefinement::ProlongateCellCenteredValues(
//        const ParArrayND<Real> &coarse,ParArrayND<Real> &fine, int sn, int en,,
//        int si, int ei, int sj, int ej, int sk, int ek)
//  \brief Prolongate cell centered values

void MeshRefinement::ProlongateCellCenteredValues(const ParArrayND<Real> &coarse,
                                                  ParArrayND<Real> &fine, int sn, int en,
                                                  int si, int ei, int sj, int ej, int sk,
                                                  int ek) {
  std::shared_ptr<MeshBlock> pmb = GetBlockPointer();
  auto coords = pmb->coords;
  auto coarse_coords = this->coarse_coords;
  const IndexDomain interior = IndexDomain::interior;
  const IndexRange ckb = pmb->c_cellbounds.GetBoundsK(interior);
  const IndexRange cjb = pmb->c_cellbounds.GetBoundsJ(interior);
  const IndexRange cib = pmb->c_cellbounds.GetBoundsI(interior);
  const IndexRange kb = pmb->cellbounds.GetBoundsK(interior);
  const IndexRange jb = pmb->cellbounds.GetBoundsJ(interior);
  const IndexRange ib = pmb->cellbounds.GetBoundsI(interior);
  if (pmb->block_size.nx3 > 1) {
    pmb->par_for(
        "ProlongateCellCenteredValues3d", sn, en, sk, ek, sj, ej, si, ei,
        KOKKOS_LAMBDA(const int n, const int k, const int j, const int i) {
          // x3 direction
          int fk = (k - ckb.s) * 2 + kb.s;
          const Real x3m = coarse_coords.x3v(k - 1);
          const Real x3c = coarse_coords.x3v(k);
          const Real x3p = coarse_coords.x3v(k + 1);
          Real dx3m = x3c - x3m;
          Real dx3p = x3p - x3c;
          const Real fx3m = coords.x3v(fk);
          const Real fx3p = coords.x3v(fk + 1);
          Real dx3fm = x3c - fx3m;
          Real dx3fp = fx3p - x3c;

          // x2 direction
          int fj = (j - cjb.s) * 2 + jb.s;
          const Real x2m = coarse_coords.x2v(j - 1);
          const Real x2c = coarse_coords.x2v(j);
          const Real x2p = coarse_coords.x2v(j + 1);
          Real dx2m = x2c - x2m;
          Real dx2p = x2p - x2c;
          const Real fx2m = coords.x2v(fj);
          const Real fx2p = coords.x2v(fj + 1);
          Real dx2fm = x2c - fx2m;
          Real dx2fp = fx2p - x2c;

          // x1 direction
          int fi = (i - cib.s) * 2 + ib.s;
          const Real x1m = coarse_coords.x1v(i - 1);
          const Real x1c = coarse_coords.x1v(i);
          const Real x1p = coarse_coords.x1v(i + 1);
          Real dx1m = x1c - x1m;
          Real dx1p = x1p - x1c;
          const Real fx1m = coords.x1v(fi);
          const Real fx1p = coords.x1v(fi + 1);
          Real dx1fm = x1c - fx1m;
          Real dx1fp = fx1p - x1c;

          Real ccval = coarse(n, k, j, i);

          // calculate 3D gradients using the minmod limiter
          Real gx1m = (ccval - coarse(n, k, j, i - 1)) / dx1m;
          Real gx1p = (coarse(n, k, j, i + 1) - ccval) / dx1p;
          Real gx1c =
              0.5 * (SIGN(gx1m) + SIGN(gx1p)) * std::min(std::abs(gx1m), std::abs(gx1p));
          Real gx2m = (ccval - coarse(n, k, j - 1, i)) / dx2m;
          Real gx2p = (coarse(n, k, j + 1, i) - ccval) / dx2p;
          Real gx2c =
              0.5 * (SIGN(gx2m) + SIGN(gx2p)) * std::min(std::abs(gx2m), std::abs(gx2p));
          Real gx3m = (ccval - coarse(n, k - 1, j, i)) / dx3m;
          Real gx3p = (coarse(n, k + 1, j, i) - ccval) / dx3p;
          Real gx3c =
              0.5 * (SIGN(gx3m) + SIGN(gx3p)) * std::min(std::abs(gx3m), std::abs(gx3p));

          // KGF: add the off-centered quantities first to preserve FP symmetry
          // interpolate onto the finer grid
          fine(n, fk, fj, fi) = ccval - (gx1c * dx1fm + gx2c * dx2fm + gx3c * dx3fm);
          fine(n, fk, fj, fi + 1) = ccval + (gx1c * dx1fp - gx2c * dx2fm - gx3c * dx3fm);
          fine(n, fk, fj + 1, fi) = ccval - (gx1c * dx1fm - gx2c * dx2fp + gx3c * dx3fm);
          fine(n, fk, fj + 1, fi + 1) =
              ccval + (gx1c * dx1fp + gx2c * dx2fp - gx3c * dx3fm);
          fine(n, fk + 1, fj, fi) = ccval - (gx1c * dx1fm + gx2c * dx2fm - gx3c * dx3fp);
          fine(n, fk + 1, fj, fi + 1) =
              ccval + (gx1c * dx1fp - gx2c * dx2fm + gx3c * dx3fp);
          fine(n, fk + 1, fj + 1, fi) =
              ccval - (gx1c * dx1fm - gx2c * dx2fp - gx3c * dx3fp);
          fine(n, fk + 1, fj + 1, fi + 1) =
              ccval + (gx1c * dx1fp + gx2c * dx2fp + gx3c * dx3fp);
        });
  } else if (pmb->block_size.nx2 > 1) {
    int k = ckb.s, fk = kb.s;
    pmb->par_for(
        "ProlongateCellCenteredValues2d", sn, en, sj, ej, si, ei,
        KOKKOS_LAMBDA(const int n, const int j, const int i) {
          // x2 direction
          int fj = (j - cjb.s) * 2 + jb.s;
          const Real x2m = coarse_coords.x2v(j - 1);
          const Real x2c = coarse_coords.x2v(j);
          const Real x2p = coarse_coords.x2v(j + 1);
          Real dx2m = x2c - x2m;
          Real dx2p = x2p - x2c;
          const Real fx2m = coords.x2v(fj);
          const Real fx2p = coords.x2v(fj + 1);
          Real dx2fm = x2c - fx2m;
          Real dx2fp = fx2p - x2c;

          // x1 direction
          int fi = (i - cib.s) * 2 + ib.s;
          const Real x1m = coarse_coords.x1v(i - 1);
          const Real x1c = coarse_coords.x1v(i);
          const Real x1p = coarse_coords.x1v(i + 1);
          Real dx1m = x1c - x1m;
          Real dx1p = x1p - x1c;
          const Real fx1m = coords.x1v(fi);
          const Real fx1p = coords.x1v(fi + 1);
          Real dx1fm = x1c - fx1m;
          Real dx1fp = fx1p - x1c;

          Real ccval = coarse(n, k, j, i);

          // calculate 2D gradients using the minmod limiter
          Real gx1m = (ccval - coarse(n, k, j, i - 1)) / dx1m;
          Real gx1p = (coarse(n, k, j, i + 1) - ccval) / dx1p;
          Real gx1c =
              0.5 * (SIGN(gx1m) + SIGN(gx1p)) * std::min(std::abs(gx1m), std::abs(gx1p));
          Real gx2m = (ccval - coarse(n, k, j - 1, i)) / dx2m;
          Real gx2p = (coarse(n, k, j + 1, i) - ccval) / dx2p;
          Real gx2c =
              0.5 * (SIGN(gx2m) + SIGN(gx2p)) * std::min(std::abs(gx2m), std::abs(gx2p));

          // KGF: add the off-centered quantities first to preserve FP symmetry
          // interpolate onto the finer grid
          fine(n, fk, fj, fi) = ccval - (gx1c * dx1fm + gx2c * dx2fm);
          fine(n, fk, fj, fi + 1) = ccval + (gx1c * dx1fp - gx2c * dx2fm);
          fine(n, fk, fj + 1, fi) = ccval - (gx1c * dx1fm - gx2c * dx2fp);
          fine(n, fk, fj + 1, fi + 1) = ccval + (gx1c * dx1fp + gx2c * dx2fp);
        });
<<<<<<< HEAD
    applyBounds(pmb, fine, ib, jb); // TODO(JMM): Delete me
  } else {                          // 1D
=======
  } else { // 1D
>>>>>>> c6a698e5
    int k = ckb.s, fk = kb.s, j = cjb.s, fj = jb.s;
    pmb->par_for(
        "ProlongateCellCenteredValues1d", sn, en, si, ei,
        KOKKOS_LAMBDA(const int n, const int i) {
          int fi = (i - cib.s) * 2 + ib.s;
          const Real x1m = coarse_coords.x1v(i - 1);
          const Real x1c = coarse_coords.x1v(i);
          const Real x1p = coarse_coords.x1v(i + 1);
          Real dx1m = x1c - x1m;
          Real dx1p = x1p - x1c;
          const Real fx1m = coords.x1v(fi);
          const Real fx1p = coords.x1v(fi + 1);
          Real dx1fm = x1c - fx1m;
          Real dx1fp = fx1p - x1c;

          Real ccval = coarse(n, k, j, i);

          // calculate 1D gradient using the min-mod limiter
          Real gx1m = (ccval - coarse(n, k, j, i - 1)) / dx1m;
          Real gx1p = (coarse(n, k, j, i + 1) - ccval) / dx1p;
          Real gx1c =
              0.5 * (SIGN(gx1m) + SIGN(gx1p)) * std::min(std::abs(gx1m), std::abs(gx1p));

          // interpolate on to the finer grid
          fine(n, fk, fj, fi) = ccval - gx1c * dx1fm;
          fine(n, fk, fj, fi + 1) = ccval + gx1c * dx1fp;
        });
  }
  return;
}

//----------------------------------------------------------------------------------------
//! \fn void MeshRefinement::ProlongateSharedFieldX1(const ParArrayND<Real> &coarse,
//      ParArrayND<Real> &fine, int si, int ei, int sj, int ej, int sk, int ek)
//  \brief prolongate x1 face-centered fields shared between coarse and fine levels

void MeshRefinement::ProlongateSharedFieldX1(const ParArrayND<Real> &coarse,
                                             ParArrayND<Real> &fine, int si, int ei,
                                             int sj, int ej, int sk, int ek) {
  std::shared_ptr<MeshBlock> pmb = GetBlockPointer();
  auto &coords = pmb->coords;
  const IndexDomain interior = IndexDomain::interior;
  if (pmb->block_size.nx3 > 1) {
    for (int k = sk; k <= ek; k++) {
      int fk = (k - pmb->c_cellbounds.ks(interior)) * 2 + pmb->cellbounds.ks(interior);
      const Real x3m = coarse_coords.x3s1(k - 1);
      const Real x3c = coarse_coords.x3s1(k);
      const Real x3p = coarse_coords.x3s1(k + 1);
      Real dx3m = x3c - x3m;
      Real dx3p = x3p - x3c;
      const Real fx3m = coords.x3s1(fk);
      const Real fx3p = coords.x3s1(fk + 1);
      for (int j = sj; j <= ej; j++) {
        int fj = (j - pmb->c_cellbounds.js(interior)) * 2 + pmb->cellbounds.js(interior);
        const Real x2m = coarse_coords.x2s1(j - 1);
        const Real x2c = coarse_coords.x2s1(j);
        const Real x2p = coarse_coords.x2s1(j + 1);
        Real dx2m = x2c - x2m;
        Real dx2p = x2p - x2c;
        const Real fx2m = coords.x2s1(fj);
        const Real fx2p = coords.x2s1(fj + 1);
        for (int i = si; i <= ei; i++) {
          int fi =
              (i - pmb->c_cellbounds.is(interior)) * 2 + pmb->cellbounds.is(interior);
          Real ccval = coarse(k, j, i);

          Real gx2m = (ccval - coarse(k, j - 1, i)) / dx2m;
          Real gx2p = (coarse(k, j + 1, i) - ccval) / dx2p;
          Real gx2c =
              0.5 * (SIGN(gx2m) + SIGN(gx2p)) * std::min(std::abs(gx2m), std::abs(gx2p));
          Real gx3m = (ccval - coarse(k - 1, j, i)) / dx3m;
          Real gx3p = (coarse(k + 1, j, i) - ccval) / dx3p;
          Real gx3c =
              0.5 * (SIGN(gx3m) + SIGN(gx3p)) * std::min(std::abs(gx3m), std::abs(gx3p));

          fine(fk, fj, fi) = ccval - gx2c * (x2c - fx2m) - gx3c * (x3c - fx3m);
          fine(fk, fj + 1, fi) = ccval + gx2c * (fx2p - x2c) - gx3c * (x3c - fx3m);
          fine(fk + 1, fj, fi) = ccval - gx2c * (x2c - fx2m) + gx3c * (fx3p - x3c);
          fine(fk + 1, fj + 1, fi) = ccval + gx2c * (fx2p - x2c) + gx3c * (fx3p - x3c);
        }
      }
    }
  } else if (pmb->block_size.nx2 > 1) {
    int k = pmb->c_cellbounds.ks(interior), fk = pmb->cellbounds.ks(interior);
    for (int j = sj; j <= ej; j++) {
      int fj = (j - pmb->c_cellbounds.js(interior)) * 2 + pmb->cellbounds.js(interior);
      const Real x2m = coarse_coords.x2s1(j - 1);
      const Real x2c = coarse_coords.x2s1(j);
      const Real x2p = coarse_coords.x2s1(j + 1);
      Real dx2m = x2c - x2m;
      Real dx2p = x2p - x2c;
      const Real fx2m = coords.x2s1(fj);
      const Real fx2p = coords.x2s1(fj + 1);
      for (int i = si; i <= ei; i++) {
        int fi = (i - pmb->c_cellbounds.is(interior)) * 2 + pmb->cellbounds.is(interior);
        Real ccval = coarse(k, j, i);

        Real gx2m = (ccval - coarse(k, j - 1, i)) / dx2m;
        Real gx2p = (coarse(k, j + 1, i) - ccval) / dx2p;
        Real gx2c =
            0.5 * (SIGN(gx2m) + SIGN(gx2p)) * std::min(std::abs(gx2m), std::abs(gx2p));

        fine(fk, fj, fi) = ccval - gx2c * (x2c - fx2m);
        fine(fk, fj + 1, fi) = ccval + gx2c * (fx2p - x2c);
      }
    }
  } else { // 1D
    for (int i = si; i <= ei; i++) {
      int fi = (i - pmb->c_cellbounds.is(interior)) * 2 + pmb->cellbounds.is(interior);
      fine(0, 0, fi) = coarse(0, 0, i);
    }
  }
  return;
}

//----------------------------------------------------------------------------------------
//! \fn void MeshRefinement::ProlongateSharedFieldX2(const ParArrayND<Real> &coarse,
//      ParArrayND<Real> &fine, int si, int ei, int sj, int ej, int sk, int ek)
//  \brief prolongate x2 face-centered fields shared between coarse and fine levels

void MeshRefinement::ProlongateSharedFieldX2(const ParArrayND<Real> &coarse,
                                             ParArrayND<Real> &fine, int si, int ei,
                                             int sj, int ej, int sk, int ek) {
  std::shared_ptr<MeshBlock> pmb = GetBlockPointer();
  const IndexDomain interior = IndexDomain::interior;
  auto &coords = pmb->coords;
  if (pmb->block_size.nx3 > 1) {
    for (int k = sk; k <= ek; k++) {
      int fk = (k - pmb->c_cellbounds.ks(interior)) * 2 + pmb->cellbounds.ks(interior);
      const Real x3m = coarse_coords.x3s2(k - 1);
      const Real x3c = coarse_coords.x3s2(k);
      const Real x3p = coarse_coords.x3s2(k + 1);
      Real dx3m = x3c - x3m;
      Real dx3p = x3p - x3c;
      const Real fx3m = coords.x3s2(fk);
      const Real fx3p = coords.x3s2(fk + 1);
      for (int j = sj; j <= ej; j++) {
        int fj = (j - pmb->c_cellbounds.js(interior)) * 2 + pmb->cellbounds.js(interior);
        for (int i = si; i <= ei; i++) {
          int fi =
              (i - pmb->c_cellbounds.is(interior)) * 2 + pmb->cellbounds.is(interior);
          const Real x1m = coarse_coords.x1s2(i - 1);
          const Real x1c = coarse_coords.x1s2(i);
          const Real x1p = coarse_coords.x1s2(i + 1);
          Real dx1m = x1c - x1m;
          Real dx1p = x1p - x1c;
          const Real fx1m = coords.x1s2(fi);
          const Real fx1p = coords.x1s2(fi + 1);
          Real ccval = coarse(k, j, i);

          Real gx1m = (ccval - coarse(k, j, i - 1)) / dx1m;
          Real gx1p = (coarse(k, j, i + 1) - ccval) / dx1p;
          Real gx1c =
              0.5 * (SIGN(gx1m) + SIGN(gx1p)) * std::min(std::abs(gx1m), std::abs(gx1p));
          Real gx3m = (ccval - coarse(k - 1, j, i)) / dx3m;
          Real gx3p = (coarse(k + 1, j, i) - ccval) / dx3p;
          Real gx3c =
              0.5 * (SIGN(gx3m) + SIGN(gx3p)) * std::min(std::abs(gx3m), std::abs(gx3p));

          fine(fk, fj, fi) = ccval - gx1c * (x1c - fx1m) - gx3c * (x3c - fx3m);
          fine(fk, fj, fi + 1) = ccval + gx1c * (fx1p - x1c) - gx3c * (x3c - fx3m);
          fine(fk + 1, fj, fi) = ccval - gx1c * (x1c - fx1m) + gx3c * (fx3p - x3c);
          fine(fk + 1, fj, fi + 1) = ccval + gx1c * (fx1p - x1c) + gx3c * (fx3p - x3c);
        }
      }
    }
  } else if (pmb->block_size.nx2 > 1) {
    int k = pmb->c_cellbounds.ks(interior), fk = pmb->cellbounds.ks(interior);
    for (int j = sj; j <= ej; j++) {
      int fj = (j - pmb->c_cellbounds.js(interior)) * 2 + pmb->cellbounds.js(interior);
      for (int i = si; i <= ei; i++) {
        int fi = (i - pmb->c_cellbounds.is(interior)) * 2 + pmb->cellbounds.is(interior);
        const Real x1m = coarse_coords.x1s2(i - 1);
        const Real x1c = coarse_coords.x1s2(i);
        const Real x1p = coarse_coords.x1s2(i + 1);
        const Real fx1m = coords.x1s2(fi);
        const Real fx1p = coords.x1s2(fi + 1);
        Real ccval = coarse(k, j, i);

        Real gx1m = (ccval - coarse(k, j, i - 1)) / (x1c - x1m);
        Real gx1p = (coarse(k, j, i + 1) - ccval) / (x1p - x1c);
        Real gx1c =
            0.5 * (SIGN(gx1m) + SIGN(gx1p)) * std::min(std::abs(gx1m), std::abs(gx1p));

        fine(fk, fj, fi) = ccval - gx1c * (x1c - fx1m);
        fine(fk, fj, fi + 1) = ccval + gx1c * (fx1p - x1c);
      }
    }
  } else {
    for (int i = si; i <= ei; i++) {
      int fi = (i - pmb->c_cellbounds.is(interior)) * 2 + pmb->cellbounds.is(interior);
      Real gxm = (coarse(0, 0, i) - coarse(0, 0, i - 1)) /
                 (coarse_coords.x1s2(i) - coarse_coords.x1s2(i - 1));
      Real gxp = (coarse(0, 0, i + 1) - coarse(0, 0, i)) /
                 (coarse_coords.x1s2(i + 1) - coarse_coords.x1s2(i));
      Real gxc = 0.5 * (SIGN(gxm) + SIGN(gxp)) * std::min(std::abs(gxm), std::abs(gxp));
      fine(0, 0, fi) = fine(0, 1, fi) =
          coarse(0, 0, i) - gxc * (coarse_coords.x1s2(i) - coords.x1s2(fi));
      fine(0, 0, fi + 1) = fine(0, 1, fi + 1) =
          coarse(0, 0, i) + gxc * (coords.x1s2(fi + 1) - coarse_coords.x1s2(i));
    }
  }
  return;
}

//----------------------------------------------------------------------------------------
//! \fn void MeshRefinement::ProlongateSharedFieldX3(const ParArrayND<Real> &coarse,
//      ParArrayND<Real> &fine, int si, int ei, int sj, int ej, int sk, int ek)
//  \brief prolongate x3 face-centered fields shared between coarse and fine levels

void MeshRefinement::ProlongateSharedFieldX3(const ParArrayND<Real> &coarse,
                                             ParArrayND<Real> &fine, int si, int ei,
                                             int sj, int ej, int sk, int ek) {
  std::shared_ptr<MeshBlock> pmb = GetBlockPointer();
  const IndexDomain interior = IndexDomain::interior;
  auto &coords = pmb->coords;
  if (pmb->block_size.nx3 > 1) {
    for (int k = sk; k <= ek; k++) {
      int fk = (k - pmb->c_cellbounds.ks(interior)) * 2 + pmb->cellbounds.ks(interior);
      for (int j = sj; j <= ej; j++) {
        int fj = (j - pmb->c_cellbounds.js(interior)) * 2 + pmb->cellbounds.js(interior);
        const Real x2m = coarse_coords.x2s3(j - 1);
        const Real x2c = coarse_coords.x2s3(j);
        const Real x2p = coarse_coords.x2s3(j + 1);
        const Real dx2m = x2c - x2m;
        const Real dx2p = x2p - x2c;
        const Real fx2m = coords.x2s3(fj);
        const Real fx2p = coords.x2s3(fj + 1);
        for (int i = si; i <= ei; i++) {
          int fi =
              (i - pmb->c_cellbounds.is(interior)) * 2 + pmb->cellbounds.is(interior);
          const Real x1m = coarse_coords.x1s3(i - 1);
          const Real x1c = coarse_coords.x1s3(i);
          const Real x1p = coarse_coords.x1s3(i + 1);
          const Real dx1m = x1c - x1m;
          const Real dx1p = x1p - x1c;
          const Real fx1m = coords.x1s3(fi);
          const Real fx1p = coords.x1s3(fi + 1);
          Real ccval = coarse(k, j, i);

          Real gx1m = (ccval - coarse(k, j, i - 1)) / dx1m;
          Real gx1p = (coarse(k, j, i + 1) - ccval) / dx1p;
          Real gx1c =
              0.5 * (SIGN(gx1m) + SIGN(gx1p)) * std::min(std::abs(gx1m), std::abs(gx1p));
          Real gx2m = (ccval - coarse(k, j - 1, i)) / dx2m;
          Real gx2p = (coarse(k, j + 1, i) - ccval) / dx2p;
          Real gx2c =
              0.5 * (SIGN(gx2m) + SIGN(gx2p)) * std::min(std::abs(gx2m), std::abs(gx2p));

          fine(fk, fj, fi) = ccval - gx1c * (x1c - fx1m) - gx2c * (x2c - fx2m);
          fine(fk, fj, fi + 1) = ccval + gx1c * (fx1p - x1c) - gx2c * (x2c - fx2m);
          fine(fk, fj + 1, fi) = ccval - gx1c * (x1c - fx1m) + gx2c * (fx2p - x2c);
          fine(fk, fj + 1, fi + 1) = ccval + gx1c * (fx1p - x1c) + gx2c * (fx2p - x2c);
        }
      }
    }
  } else if (pmb->block_size.nx2 > 1) {
    int k = pmb->c_cellbounds.ks(interior), fk = pmb->cellbounds.ks(interior);
    for (int j = sj; j <= ej; j++) {
      int fj = (j - pmb->c_cellbounds.js(interior)) * 2 + pmb->cellbounds.js(interior);
      const Real x2m = coarse_coords.x2s3(j - 1);
      const Real x2c = coarse_coords.x2s3(j);
      const Real x2p = coarse_coords.x2s3(j + 1);
      Real dx2m = x2c - x2m;
      Real dx2p = x2p - x2c;
      const Real fx2m = coords.x2s3(fj);
      const Real fx2p = coords.x2s3(fj + 1);
      Real dx2fm = x2c - fx2m;
      Real dx2fp = fx2p - x2c;
      for (int i = si; i <= ei; i++) {
        int fi = (i - pmb->c_cellbounds.is(interior)) * 2 + pmb->cellbounds.is(interior);
        const Real x1m = coarse_coords.x1s3(i - 1);
        const Real x1c = coarse_coords.x1s3(i);
        const Real x1p = coarse_coords.x1s3(i + 1);
        Real dx1m = x1c - x1m;
        Real dx1p = x1p - x1c;
        const Real fx1m = coords.x1s3(fi);
        const Real fx1p = coords.x1s3(fi + 1);
        Real dx1fm = x1c - fx1m;
        Real dx1fp = fx1p - x1c;
        Real ccval = coarse(k, j, i);

        // calculate 2D gradients using the minmod limiter
        Real gx1m = (ccval - coarse(k, j, i - 1)) / dx1m;
        Real gx1p = (coarse(k, j, i + 1) - ccval) / dx1p;
        Real gx1c =
            0.5 * (SIGN(gx1m) + SIGN(gx1p)) * std::min(std::abs(gx1m), std::abs(gx1p));
        Real gx2m = (ccval - coarse(k, j - 1, i)) / dx2m;
        Real gx2p = (coarse(k, j + 1, i) - ccval) / dx2p;
        Real gx2c =
            0.5 * (SIGN(gx2m) + SIGN(gx2p)) * std::min(std::abs(gx2m), std::abs(gx2p));

        // interpolate on to the finer grid
        fine(fk, fj, fi) = fine(fk + 1, fj, fi) = ccval - gx1c * dx1fm - gx2c * dx2fm;
        fine(fk, fj, fi + 1) = fine(fk + 1, fj, fi + 1) =
            ccval + gx1c * dx1fp - gx2c * dx2fm;
        fine(fk, fj + 1, fi) = fine(fk + 1, fj + 1, fi) =
            ccval - gx1c * dx1fm + gx2c * dx2fp;
        fine(fk, fj + 1, fi + 1) = fine(fk + 1, fj + 1, fi + 1) =
            ccval + gx1c * dx1fp + gx2c * dx2fp;
      }
    }
  } else {
    for (int i = si; i <= ei; i++) {
      int fi = (i - pmb->c_cellbounds.is(interior)) * 2 + pmb->cellbounds.is(interior);
      Real gxm = (coarse(0, 0, i) - coarse(0, 0, i - 1)) /
                 (coarse_coords.x1s3(i) - coarse_coords.x1s3(i - 1));
      Real gxp = (coarse(0, 0, i + 1) - coarse(0, 0, i)) /
                 (coarse_coords.x1s3(i + 1) - coarse_coords.x1s3(i));
      Real gxc = 0.5 * (SIGN(gxm) + SIGN(gxp)) * std::min(std::abs(gxm), std::abs(gxp));
      fine(0, 0, fi) = fine(1, 0, fi) =
          coarse(0, 0, i) - gxc * (coarse_coords.x1s3(i) - coords.x1s3(fi));
      fine(0, 0, fi + 1) = fine(1, 0, fi + 1) =
          coarse(0, 0, i) + gxc * (coords.x1s3(fi + 1) - coarse_coords.x1s3(i));
    }
  }
  return;
}

//----------------------------------------------------------------------------------------
//! \fn void MeshRefinement::ProlongateInternalField(FaceField &fine,
//                           int si, int ei, int sj, int ej, int sk, int ek)
//  \brief prolongate the internal face-centered fields

void MeshRefinement::ProlongateInternalField(FaceField &fine, int si, int ei, int sj,
                                             int ej, int sk, int ek) {
  std::shared_ptr<MeshBlock> pmb = GetBlockPointer();
  auto &coords = pmb->coords;
  const IndexDomain interior = IndexDomain::interior;
  int fsi = (si - pmb->c_cellbounds.is(interior)) * 2 + pmb->cellbounds.is(interior),
      fei = (ei - pmb->c_cellbounds.is(interior)) * 2 + pmb->cellbounds.is(interior) + 1;
  if (pmb->block_size.nx3 > 1) {
    for (int k = sk; k <= ek; k++) {
      int fk = (k - pmb->c_cellbounds.ks(interior)) * 2 + pmb->cellbounds.ks(interior);
      for (int j = sj; j <= ej; j++) {
        int fj = (j - pmb->c_cellbounds.js(interior)) * 2 + pmb->cellbounds.js(interior);
        for (int i = si; i <= ei; i++) {
          int fi =
              (i - pmb->c_cellbounds.is(interior)) * 2 + pmb->cellbounds.is(interior);
          Real Uxx = 0.0, Vyy = 0.0, Wzz = 0.0;
          Real Uxyz = 0.0, Vxyz = 0.0, Wxyz = 0.0;
#pragma unroll
          for (int jj = 0; jj < 2; jj++) {
            int js = 2 * jj - 1, fjj = fj + jj, fjp = fj + 2 * jj;
#pragma unroll
            for (int ii = 0; ii < 2; ii++) {
              int is = 2 * ii - 1, fii = fi + ii, fip = fi + 2 * ii;

              Uxx += is *
                     (js * (fine.x2f(fk, fjp, fii) * coords.Area(X2DIR, fk, fjp, fii) +
                            fine.x2f(fk + 1, fjp, fii) *
                                coords.Area(X2DIR, fk + 1, fjp, fii)) +
                      (fine.x3f(fk + 2, fjj, fii) * coords.Area(X3DIR, fk + 2, fjj, fii) -
                       fine.x3f(fk, fjj, fii) * coords.Area(X3DIR, fk, fjj, fii)));
              Vyy += js *
                     ((fine.x3f(fk + 2, fjj, fii) * coords.Area(X3DIR, fk + 2, fjj, fii) -
                       fine.x3f(fk, fjj, fii) * coords.Area(X3DIR, fk, fjj, fii)) +
                      is * (fine.x1f(fk, fjj, fip) * coords.Area(X1DIR, fk, fjj, fip) +
                            fine.x1f(fk + 1, fjj, fip) *
                                coords.Area(X1DIR, fk + 1, fjj, fip)));
              Wzz +=
                  is *
                      (fine.x1f(fk + 1, fjj, fip) * coords.Area(X1DIR, fk + 1, fjj, fip) -
                       fine.x1f(fk, fjj, fip) * coords.Area(X1DIR, fk, fjj, fip)) +
                  js *
                      (fine.x2f(fk + 1, fjp, fii) * coords.Area(X2DIR, fk + 1, fjp, fii) -
                       fine.x2f(fk, fjp, fii) * coords.Area(X2DIR, fk, fjp, fii));
              Uxyz += is * js *
                      (fine.x1f(fk + 1, fjj, fip) * coords.Area(X1DIR, fk + 1, fjj, fip) -
                       fine.x1f(fk, fjj, fip) * coords.Area(X1DIR, fk, fjj, fip));
              Vxyz += is * js *
                      (fine.x2f(fk + 1, fjp, fii) * coords.Area(X2DIR, fk + 1, fjp, fii) -
                       fine.x2f(fk, fjp, fii) * coords.Area(X2DIR, fk, fjp, fii));
              Wxyz += is * js *
                      (fine.x3f(fk + 2, fjj, fii) * coords.Area(X3DIR, fk + 2, fjj, fii) -
                       fine.x3f(fk, fjj, fii) * coords.Area(X3DIR, fk, fjj, fii));
            }
          }
          Real Sdx1 = SQR(coords.dx1f(fi) + coords.dx1f(fi + 1));
          Real Sdx2 = SQR(coords.EdgeLength(X2DIR, fk + 1, fj, fi + 1) +
                          coords.EdgeLength(X2DIR, fk + 1, fj + 1, fi + 1));
          Real Sdx3 = SQR(coords.EdgeLength(X3DIR, fk, fj + 1, fi + 1) +
                          coords.EdgeLength(X3DIR, fk + 1, fj + 1, fi + 1));
          Uxx *= 0.125;
          Vyy *= 0.125;
          Wzz *= 0.125;
          Uxyz *= 0.125 / (Sdx2 + Sdx3);
          Vxyz *= 0.125 / (Sdx1 + Sdx3);
          Wxyz *= 0.125 / (Sdx1 + Sdx2);
          fine.x1f(fk, fj, fi + 1) =
              (0.5 * (fine.x1f(fk, fj, fi) * coords.Area(X1DIR, fk, fj, fi) +
                      fine.x1f(fk, fj, fi + 2) * coords.Area(X1DIR, fk, fj, fi + 2)) +
               Uxx - Sdx3 * Vxyz - Sdx2 * Wxyz) /
              coords.Area(X1DIR, fk, fj, fi + 1);
          fine.x1f(fk, fj + 1, fi + 1) =
              (0.5 * (fine.x1f(fk, fj + 1, fi) * coords.Area(X1DIR, fk, fj + 1, fi) +
                      fine.x1f(fk, fj + 1, fi + 2) *
                          coords.Area(X1DIR, fk, fj + 1, fi + 2)) +
               Uxx - Sdx3 * Vxyz + Sdx2 * Wxyz) /
              coords.Area(X1DIR, fk, fj + 1, fi + 1);
          fine.x1f(fk + 1, fj, fi + 1) =
              (0.5 * (fine.x1f(fk + 1, fj, fi) * coords.Area(X1DIR, fk + 1, fj, fi) +
                      fine.x1f(fk + 1, fj, fi + 2) *
                          coords.Area(X1DIR, fk + 1, fj, fi + 2)) +
               Uxx + Sdx3 * Vxyz - Sdx2 * Wxyz) /
              coords.Area(X1DIR, fk + 1, fj, fi + 1);
          fine.x1f(fk + 1, fj + 1, fi + 1) =
              (0.5 * (fine.x1f(fk + 1, fj + 1, fi) *
                          coords.Area(X1DIR, fk + 1, fj + 1, fi) +
                      fine.x1f(fk + 1, fj + 1, fi + 2) *
                          coords.Area(X1DIR, fk + 1, fj + 1, fi + 2)) +
               Uxx + Sdx3 * Vxyz + Sdx2 * Wxyz) /
              coords.Area(X1DIR, fk + 1, fj + 1, fi + 1);

          fine.x2f(fk, fj + 1, fi) =
              (0.5 * (fine.x2f(fk, fj, fi) * coords.Area(X2DIR, fk, fj, fi) +
                      fine.x2f(fk, fj + 2, fi) * coords.Area(X2DIR, fk, fj + 2, fi)) +
               Vyy - Sdx3 * Uxyz - Sdx1 * Wxyz) /
              coords.Area(X2DIR, fk, fj + 1, fi);
          fine.x2f(fk, fj + 1, fi + 1) =
              (0.5 * (fine.x2f(fk, fj, fi + 1) * coords.Area(X2DIR, fk, fj, fi + 1) +
                      fine.x2f(fk, fj + 2, fi + 1) *
                          coords.Area(X2DIR, fk, fj + 2, fi + 1)) +
               Vyy - Sdx3 * Uxyz + Sdx1 * Wxyz) /
              coords.Area(X2DIR, fk, fj + 1, fi + 1);
          fine.x2f(fk + 1, fj + 1, fi) =
              (0.5 * (fine.x2f(fk + 1, fj, fi) * coords.Area(X2DIR, fk + 1, fj, fi) +
                      fine.x2f(fk + 1, fj + 2, fi) *
                          coords.Area(X2DIR, fk + 1, fj + 2, fi)) +
               Vyy + Sdx3 * Uxyz - Sdx1 * Wxyz) /
              coords.Area(X2DIR, fk + 1, fj + 1, fi);
          fine.x2f(fk + 1, fj + 1, fi + 1) =
              (0.5 * (fine.x2f(fk + 1, fj, fi + 1) *
                          coords.Area(X2DIR, fk + 1, fj, fi + 1) +
                      fine.x2f(fk + 1, fj + 2, fi + 1) *
                          coords.Area(X2DIR, fk + 1, fj + 2, fi + 1)) +
               Vyy + Sdx3 * Uxyz + Sdx1 * Wxyz) /
              coords.Area(X2DIR, fk + 1, fj + 1, fi + 1);

          fine.x3f(fk + 1, fj, fi) =
              (0.5 * (fine.x3f(fk + 2, fj, fi) * coords.Area(X3DIR, fk + 2, fj, fi) +
                      fine.x3f(fk, fj, fi) * coords.Area(X3DIR, fk, fj, fi)) +
               Wzz - Sdx2 * Uxyz - Sdx1 * Vxyz) /
              coords.Area(X3DIR, fk + 1, fj, fi);
          fine.x3f(fk + 1, fj, fi + 1) =
              (0.5 * (fine.x3f(fk + 2, fj, fi + 1) *
                          coords.Area(X3DIR, fk + 2, fj, fi + 1) +
                      fine.x3f(fk, fj, fi + 1) * coords.Area(X3DIR, fk, fj, fi + 1)) +
               Wzz - Sdx2 * Uxyz + Sdx1 * Vxyz) /
              coords.Area(X3DIR, fk + 1, fj, fi + 1);
          fine.x3f(fk + 1, fj + 1, fi) =
              (0.5 * (fine.x3f(fk + 2, fj + 1, fi) *
                          coords.Area(X3DIR, fk + 2, fj + 1, fi) +
                      fine.x3f(fk, fj + 1, fi) * coords.Area(X3DIR, fk, fj + 1, fi)) +
               Wzz + Sdx2 * Uxyz - Sdx1 * Vxyz) /
              coords.Area(X3DIR, fk + 1, fj + 1, fi);
          fine.x3f(fk + 1, fj + 1, fi + 1) =
              (0.5 * (fine.x3f(fk + 2, fj + 1, fi + 1) *
                          coords.Area(X3DIR, fk + 2, fj + 1, fi + 1) +
                      fine.x3f(fk, fj + 1, fi + 1) *
                          coords.Area(X3DIR, fk, fj + 1, fi + 1)) +
               Wzz + Sdx2 * Uxyz + Sdx1 * Vxyz) /
              coords.Area(X3DIR, fk + 1, fj + 1, fi + 1);
        }
      }
    }
  } else if (pmb->block_size.nx2 > 1) {
    int fk = pmb->cellbounds.ks(interior);
    for (int j = sj; j <= ej; j++) {
      int fj = (j - pmb->c_cellbounds.js(interior)) * 2 + pmb->cellbounds.js(interior);
      for (int i = si; i <= ei; i++) {
        int fi = (i - pmb->c_cellbounds.is(interior)) * 2 + pmb->cellbounds.is(interior);
        Real tmp1 =
            0.25 *
            (fine.x2f(fk, fj + 2, fi + 1) * coords.Area(X2DIR, fk, fj + 2, fi + 1) -
             fine.x2f(fk, fj, fi + 1) * coords.Area(X2DIR, fk, fj, fi + 1) -
             fine.x2f(fk, fj + 2, fi) * coords.Area(X2DIR, fk, fj + 2, fi) +
             fine.x2f(fk, fj, fi) * coords.Area(X2DIR, fk, fj, fi));
        Real tmp2 =
            0.25 *
            (fine.x1f(fk, fj, fi) * coords.Area(X1DIR, fk, fj, fi) -
             fine.x1f(fk, fj, fi + 2) * coords.Area(X1DIR, fk, fj, fi + 2) -
             fine.x1f(fk, fj + 1, fi) * coords.Area(X1DIR, fk, fj + 1, fi) +
             fine.x1f(fk, fj + 1, fi + 2) * coords.Area(X1DIR, fk, fj + 1, fi + 2));
        fine.x1f(fk, fj, fi + 1) =
            (0.5 * (fine.x1f(fk, fj, fi) * coords.Area(X1DIR, fk, fj, fi) +
                    fine.x1f(fk, fj, fi + 2) * coords.Area(X1DIR, fk, fj, fi + 2)) +
             tmp1) /
            coords.Area(X1DIR, fk, fj, fi + 1);
        fine.x1f(fk, fj + 1, fi + 1) =
            (0.5 *
                 (fine.x1f(fk, fj + 1, fi) * coords.Area(X1DIR, fk, fj + 1, fi) +
                  fine.x1f(fk, fj + 1, fi + 2) * coords.Area(X1DIR, fk, fj + 1, fi + 2)) +
             tmp1) /
            coords.Area(X1DIR, fk, fj + 1, fi + 1);
        fine.x2f(fk, fj + 1, fi) =
            (0.5 * (fine.x2f(fk, fj, fi) * coords.Area(X2DIR, fk, fj, fi) +
                    fine.x2f(fk, fj + 2, fi) * coords.Area(X2DIR, fk, fj + 2, fi)) +
             tmp2) /
            coords.Area(X2DIR, fk, fj + 1, fi);
        fine.x2f(fk, fj + 1, fi + 1) =
            (0.5 *
                 (fine.x2f(fk, fj, fi + 1) * coords.Area(X2DIR, fk, fj, fi + 1) +
                  fine.x2f(fk, fj + 2, fi + 1) * coords.Area(X2DIR, fk, fj + 2, fi + 1)) +
             tmp2) /
            coords.Area(X2DIR, fk, fj + 1, fi + 1);
      }
    }
  } else {
    for (int i = si; i <= ei; i++) {
      int fi = (i - pmb->c_cellbounds.is(interior)) * 2 + pmb->cellbounds.is(interior);
      Real ph = coords.Area(X1DIR, 0, 0, fi) * fine.x1f(0, 0, fi);
      fine.x1f(0, 0, fi + 1) = ph / coords.Area(X1DIR, 0, 0, fi + 1);
    }
  }
  return;
}

//----------------------------------------------------------------------------------------
//! \fn void MeshRefinement::CheckRefinementCondition()
//  \brief Check refinement criteria

void MeshRefinement::CheckRefinementCondition() {
  std::shared_ptr<MeshBlock> pmb = GetBlockPointer();
  auto &rc = pmb->meshblock_data.Get();
  AmrTag ret = Refinement::CheckAllRefinement(rc);
  // if (AMRFlag_ != nullptr) ret = AMRFlag_(pmb);
  SetRefinement(ret);
}

void MeshRefinement::SetRefinement(AmrTag flag) {
  std::shared_ptr<MeshBlock> pmb = GetBlockPointer();
  int aret = std::max(-1, static_cast<int>(flag));

  if (aret == 0) refine_flag_ = 0;

  if (aret >= 0) deref_count_ = 0;
  if (aret > 0) {
    if (pmb->loc.level == pmb->pmy_mesh->max_level) {
      refine_flag_ = 0;
    } else {
      refine_flag_ = 1;
    }
  } else if (aret < 0) {
    if (pmb->loc.level == pmb->pmy_mesh->root_level) {
      refine_flag_ = 0;
      deref_count_ = 0;
    } else {
      deref_count_++;
      int ec = 0, js, je, ks, ke;
      if (pmb->block_size.nx2 > 1) {
        js = -1;
        je = 1;
      } else {
        js = 0;
        je = 0;
      }
      if (pmb->block_size.nx3 > 1) {
        ks = -1;
        ke = 1;
      } else {
        ks = 0;
        ke = 0;
      }
      for (int k = ks; k <= ke; k++) {
        for (int j = js; j <= je; j++) {
          for (int i = -1; i <= 1; i++)
            if (pmb->pbval->nblevel[k + 1][j + 1][i + 1] > pmb->loc.level) ec++;
        }
      }
      if (ec > 0) {
        refine_flag_ = 0;
      } else {
        if (deref_count_ >= deref_threshold_) {
          refine_flag_ = -1;
        } else {
          refine_flag_ = 0;
        }
      }
    }
  }

  return;
}

// TODO(felker): consider merging w/ MeshBlock::pvars_cc, etc. See meshblock.cpp

int MeshRefinement::AddToRefinement(ParArrayND<Real> pvar_cc,
                                    ParArrayND<Real> pcoarse_cc) {
  pvars_cc_.push_back(std::make_tuple(pvar_cc, pcoarse_cc));
  return static_cast<int>(pvars_cc_.size() - 1);
}

int MeshRefinement::AddToRefinement(FaceField *pvar_fc, FaceField *pcoarse_fc) {
  pvars_fc_.push_back(std::make_tuple(pvar_fc, pcoarse_fc));
  return static_cast<int>(pvars_fc_.size() - 1);
}

} // namespace parthenon<|MERGE_RESOLUTION|>--- conflicted
+++ resolved
@@ -39,61 +39,6 @@
 
 namespace parthenon {
 
-<<<<<<< HEAD
-// TODO(Yurlunger) Identify an idiomatic way of applying reflective
-// boundary conditions in the boundary condition refactor code
-void applyBounds(std::shared_ptr<MeshBlock> pmb, ParArrayND<Real> &a,
-                 const IndexRange &ib, const IndexRange &jb) {
-  // applyBounds() is a Hack.  This needs to go, see TODO above.
-
-  bool vec = a.GetDim(4) == 3;
-  if (pmb->boundary_flag[BoundaryFace::outer_x1] == BoundaryFlag::reflect) {
-    for (int n = 0; n < a.GetDim(4); n++) {
-      Real reflect = (n == 0 && vec ? -1.0 : 1.0);
-      for (int j = 0; j <= jb.e + NGHOST; j++) {
-        for (int i = ib.e + 1; i <= ib.e + NGHOST; i++) {
-          a(n, 0, j, i) = reflect * a(n, 0, j, 2 * ib.e - i + 1);
-        }
-      }
-    }
-  }
-
-  if (pmb->boundary_flag[BoundaryFace::inner_x1] == BoundaryFlag::reflect) {
-    for (int n = 0; n < a.GetDim(4); n++) {
-      Real reflect = (n == 0 && vec ? -1.0 : 1.0);
-      for (int j = 0; j <= jb.e + NGHOST; j++) {
-        for (int i = 0; i < ib.s; i++) {
-          a(n, 0, j, i) = reflect * a(n, 0, j, 2 * ib.s - i - 1);
-        }
-      }
-    }
-  }
-
-  if (pmb->boundary_flag[BoundaryFace::outer_x2] == BoundaryFlag::reflect) {
-    for (int n = 0; n < a.GetDim(4); n++) {
-      Real reflect = (n == 1 && vec ? -1.0 : 1.0);
-      for (int j = jb.e + 1; j <= jb.e + NGHOST; j++) {
-        for (int i = 0; i <= ib.e + NGHOST; i++) {
-          a(n, 0, j, i) = reflect * a(n, 0, 2 * jb.e - j + 1, i);
-        }
-      }
-    }
-  }
-
-  if (pmb->boundary_flag[BoundaryFace::inner_x2] == BoundaryFlag::reflect) {
-    for (int n = 0; n < a.GetDim(4); n++) {
-      Real reflect = (n == 1 && vec ? -1.0 : 1.0);
-      for (int j = 0; j < jb.s; j++) {
-        for (int i = 0; i <= ib.e + NGHOST; i++) {
-          a(n, 0, j, i) = reflect * a(n, 0, 2 * jb.s - j - 1, i);
-        }
-      }
-    }
-  }
-}
-
-=======
->>>>>>> c6a698e5
 //----------------------------------------------------------------------------------------
 //! \fn MeshRefinement::MeshRefinement(MeshBlock *pmb, ParameterInput *pin)
 //  \brief constructor
@@ -183,12 +128,7 @@
                (fine(n, 0, j, i + 1) * vol01 + fine(n, 0, j + 1, i + 1) * vol11)) /
               tvol;
         });
-<<<<<<< HEAD
-    applyBounds(pmb, coarse, cib, cjb); // TODO(JMM): delete me
-  } else {                              // 1D
-=======
   } else { // 1D
->>>>>>> c6a698e5
     int j = jb.s, cj = cjb.s, k = kb.s, ck = ckb.s;
     pmb->par_for(
         "RestrictCellCenteredValues1d", sn, en, csi, cei,
@@ -531,12 +471,7 @@
           fine(n, fk, fj + 1, fi) = ccval - (gx1c * dx1fm - gx2c * dx2fp);
           fine(n, fk, fj + 1, fi + 1) = ccval + (gx1c * dx1fp + gx2c * dx2fp);
         });
-<<<<<<< HEAD
-    applyBounds(pmb, fine, ib, jb); // TODO(JMM): Delete me
-  } else {                          // 1D
-=======
   } else { // 1D
->>>>>>> c6a698e5
     int k = ckb.s, fk = kb.s, j = cjb.s, fj = jb.s;
     pmb->par_for(
         "ProlongateCellCenteredValues1d", sn, en, si, ei,
