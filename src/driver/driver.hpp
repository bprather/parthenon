--- conflicted
+++ resolved
@@ -86,13 +86,10 @@
 
 template <typename T, class... Args>
 TaskListStatus ConstructAndExecuteBlockTasks(T *driver, Args... args) {
-<<<<<<< HEAD
-=======
 #ifdef OPENMP_PARALLEL
   int nthreads = driver->pmesh->GetNumMeshThreads();
 #endif
 
->>>>>>> 39c160ba
   int nmb = driver->pmesh->GetNumMeshBlocksThisRank(Globals::my_rank);
   std::vector<TaskList> task_lists;
   MeshBlock *pmb = driver->pmesh->pblock;
