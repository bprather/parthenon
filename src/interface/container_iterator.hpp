//========================================================================================
// (C) (or copyright) 2020. Triad National Security, LLC. All rights reserved.
//
// This program was produced under U.S. Government contract 89233218CNA000001 for Los
// Alamos National Laboratory (LANL), which is operated by Triad National Security, LLC
// for the U.S. Department of Energy/National Nuclear Security Administration. All rights
// in the program are reserved by Triad National Security, LLC, and the U.S. Department
// of Energy/National Nuclear Security Administration. The Government is granted for
// itself and others acting on its behalf a nonexclusive, paid-up, irrevocable worldwide
// license in this material to reproduce, prepare derivative works, distribute copies to
// the public, perform publicly and display publicly, and to permit others to do so.
//========================================================================================
#ifndef INTERFACE_CONTAINER_ITERATOR_HPP_
#define INTERFACE_CONTAINER_ITERATOR_HPP_

/// Provides an iterator that iterates over the variables in a
/// container.  Eventually this will get transitioned to an iterator
/// type in the Container itself, but for now we have to do it this
/// way because Sriram doesn't know enough C++ to do this correctly.

#include <array>
#include <forward_list>
#include <map>
#include <memory>
#include <string>
<<<<<<< HEAD
#include <utility>
=======
>>>>>>> f3b1eff5
#include <vector>

#include "interface/container.hpp"
#include "interface/properties_interface.hpp"
#include "interface/variable.hpp"

namespace parthenon {

template <typename T>
class VariablePack {
 public:
  VariablePack(const T view, const std::array<int, 4> dims) : v_(view), dims_(dims) {}
  KOKKOS_FORCEINLINE_FUNCTION
  auto &operator()(const int n) const { return v_(n); }
  KOKKOS_FORCEINLINE_FUNCTION
  auto &operator()(const int n, const int k, const int j, const int i) const {
    return v_(n)(k, j, i);
  }
  KOKKOS_FORCEINLINE_FUNCTION
  int GetDim(const int i) {
    assert(i > 0 && i < 5);
    return dims_[i - 1];
  }

 protected:
  const T v_;
  const std::array<int, 4> dims_;
};

template <typename T>
class VariableFluxPack : public VariablePack<T> {
 public:
  VariableFluxPack(const T view, const T f0, const T f1, const T f2,
                   const std::array<int, 4> dims, const int nflux)
      : VariablePack<T>(view, dims), f_({f0, f1, f2}), nflux_(nflux) {}

  KOKKOS_FORCEINLINE_FUNCTION
  auto &flux(const int dir) const { return f_[dir]; }

  KOKKOS_FORCEINLINE_FUNCTION
  auto &flux(const int dir, const int n, const int k, const int j, const int i) const {
    return f_[dir](n)(k, j, i);
  }

 private:
  const std::array<const T, 3> f_;
  const int nflux_;
};

template <typename T>
using VarList = std::forward_list<std::shared_ptr<CellVariable<T>>>;
using IndexPair = std::pair<int, int>;
using PackIndexMap = std::map<std::string, IndexPair>;

template <typename T>
auto MakeFluxPack(VarList<T> &vars, VarList<T> &flux_vars, PackIndexMap *vmap = nullptr) {
  // count up the size
  int vsize = 0;
  for (const auto &v : vars) {
    vsize += v->GetDim(6) * v->GetDim(5) * v->GetDim(4);
  }
  int fsize = 0;
  for (const auto &v : flux_vars) {
    fsize += v->GetDim(6) * v->GetDim(5) * v->GetDim(4);
  }

  auto fvar = vars.front()->data;
  auto slice = fvar.Get(0, 0, 0);
  // make the outer view
  auto cv = Kokkos::View<decltype(slice) *>("MakeFluxPack::cv", vsize);
  auto f0 = Kokkos::View<decltype(slice) *>("MakeFluxPack::f0", fsize);
  auto f1 = Kokkos::View<decltype(slice) *>("MakeFluxPack::f1", fsize);
  auto f2 = Kokkos::View<decltype(slice) *>("MakeFluxPack::f2", fsize);
  auto host_view = Kokkos::create_mirror_view(cv);
  auto host_f0 = Kokkos::create_mirror_view(f0);
  auto host_f1 = Kokkos::create_mirror_view(f1);
  auto host_f2 = Kokkos::create_mirror_view(f2);
  // add variables to host view
  int vindex = 0;
  for (const auto &v : vars) {
    int vstart = vindex;
    for (int k = 0; k < v->GetDim(6); k++) {
      for (int j = 0; j < v->GetDim(5); j++) {
        for (int i = 0; i < v->GetDim(4); i++) {
          host_view(vindex++) = v->data.Get(k, j, i);
        }
      }
    }
    if (vmap != nullptr) {
      vmap->insert(
          std::pair<std::string, IndexPair>(v->label(), IndexPair(vstart, vindex - 1)));
    }
  }
  // add fluxes to host view
  vindex = 0;
  for (const auto &v : flux_vars) {
    int vstart = vindex;
    for (int k = 0; k < v->GetDim(6); k++) {
      for (int j = 0; j < v->GetDim(5); j++) {
        for (int i = 0; i < v->GetDim(4); i++) {
          host_f0(vindex) = v->flux[0].Get(k, j, i);
          host_f1(vindex) = v->flux[1].Get(k, j, i);
          host_f2(vindex++) = v->flux[2].Get(k, j, i);
        }
      }
    }
    if (vmap != nullptr) {
      vmap->insert(
          std::pair<std::string, IndexPair>(v->label(), IndexPair(vstart, vindex - 1)));
    }
  }
  Kokkos::deep_copy(cv, host_view);
  Kokkos::deep_copy(f0, host_f0);
  Kokkos::deep_copy(f1, host_f1);
  Kokkos::deep_copy(f2, host_f2);
  std::array<int, 4> cv_size = {fvar.GetDim(1), fvar.GetDim(2), fvar.GetDim(3), vsize};
  return VariableFluxPack<decltype(cv)>(cv, f0, f1, f2, cv_size, fsize);
}

template <typename T>
auto MakePack(VarList<T> &vars, PackIndexMap *vmap = nullptr) {
  // count up the size
  int vsize = 0;
  for (const auto &v : vars) {
    vsize += v->GetDim(6) * v->GetDim(5) * v->GetDim(4);
  }

  auto fvar = vars.front()->data;
  auto slice = fvar.Get(0, 0, 0);
  // make the outer view
  auto cv = Kokkos::View<decltype(slice) *>("MakePack::cv", vsize);
  auto host_view = Kokkos::create_mirror_view(cv);
  int vindex = 0;
  int sparse_start;
  // auto vit = vars.begin();
  // for (const auto &v : vars) {
  std::string sparse_name = "";
  // while (vit != vars.end()) {
  for (const auto v : vars) {
    // auto& v = *vit;
    if (v->IsSet(Metadata::Sparse)) {
      if (sparse_name == "") {
        sparse_name = v->label();
        sparse_name.erase(sparse_name.find_last_of("_"));
        sparse_start = vindex;
      }
    } else if (!(sparse_name == "")) {
      vmap->insert(std::pair<std::string, IndexPair>(
          sparse_name, IndexPair(sparse_start, vindex - 1)));
      sparse_name = "";
    }
    int vstart = vindex;
    for (int k = 0; k < v->GetDim(6); k++) {
      for (int j = 0; j < v->GetDim(5); j++) {
        for (int i = 0; i < v->GetDim(4); i++) {
          host_view(vindex++) = v->data.Get(k, j, i);
        }
      }
    }
    if (vmap != nullptr) {
      vmap->insert(
          std::pair<std::string, IndexPair>(v->label(), IndexPair(vstart, vindex - 1)));
    }
    //++vit;
  }
  if (!(sparse_name == "")) {
    vmap->insert(std::pair<std::string, IndexPair>(sparse_name,
                                                   IndexPair(sparse_start, vindex - 1)));
  }

  Kokkos::deep_copy(cv, host_view);
  std::array<int, 4> cv_size = {fvar.GetDim(1), fvar.GetDim(2), fvar.GetDim(3), vsize};
  return VariablePack<decltype(cv)>(cv, cv_size);
}

template <typename T>
VarList<T> MakeList(const Container<T> &c, const std::vector<std::string> &names,
                    const std::vector<int> sparse_ids = {}) {
  VarList<T> vars;
  auto var_map = c.GetCellVariableMap();
  auto sparse_map = c.GetSparseMap();
  // reverse iterator to end up with a list in the same order as requested
  for (auto it = names.rbegin(); it != names.rend(); ++it) {
    bool found = false;
    auto v = var_map.find(*it);
    if (v != var_map.end()) {
      vars.push_front(v->second);
      found = true;
    }
    auto sv = sparse_map.find(*it);
    if (sv != sparse_map.end()) {
      if (found) {
        // that's weird, found the name in both???
        std::cerr << *it << " found in both var_map and sparse_map in PackVariables"
                  << std::endl;
        std::exit(1);
      }
      found = true;
      if (sparse_ids.size() > 0) { // grab specific sparse variabes
        auto smap = sv->second->GetMap();
        for (auto its = sparse_ids.rbegin(); its != sparse_ids.rend(); ++its) {
          vars.push_front(smap[*its]);
        }
      } else {
        auto svec = sv->second->GetVector();
        for (auto its = svec.rbegin(); its != svec.rend(); ++its) {
          vars.push_front(*its);
        }
      }
    }
    if (!found) {
      std::cerr << *it << " not found in var_map or sparse_map in PackVariables"
                << std::endl;
      std::exit(1);
    }
  }
  return vars;
}

template <typename T>
VarList<T> MakeList(const Container<T> &c, const std::vector<MetadataFlag> &flags) {
  VarList<T> vars;
  for (const auto &v : c.GetCellVariableVector()) {
    if (v->metadata().AnyFlagsSet(flags)) {
      vars.push_front(v);
    }
  }
  for (const auto &sv : c.GetSparseVector()) {
    if (sv->metadata().AnyFlagsSet(flags)) {
      for (const auto &v : sv->GetVector()) {
        vars.push_front(v);
      }
    }
  }
  return vars;
}

template <typename T>
auto PackVariablesAndFluxes(const Container<T> &c,
                            const std::vector<std::string> &var_names,
                            const std::vector<std::string> &flx_names) {
  VarList<T> vars = MakeList(c, var_names);
  VarList<T> fvars = MakeList(c, flx_names);
  return MakeFluxPack<T>(vars, fvars);
}

template <typename T>
auto PackVariables(const Container<T> &c, const std::vector<std::string> &names,
                   const std::vector<int> &sparse_ids) {
  VarList<T> vars = MakeList(c, names, sparse_ids);
  return MakePack<T>(vars);
}

template <typename T>
auto PackVariables(const Container<T> &c, const std::vector<std::string> &names) {
  VarList<T> vars = MakeList(c, names);
  return MakePack<T>(vars);
}

template <typename T>
auto PackVariablesAndFluxes(const Container<T> &c,
                            const std::vector<std::string> &var_names,
                            const std::vector<std::string> &flx_names,
                            PackIndexMap &vmap) {
  VarList<T> vars = MakeList(c, var_names);
  VarList<T> fvars = MakeList(c, flx_names);
  return MakeFluxPack<T>(vars, fvars);
}

template <typename T>
auto PackVariables(const Container<T> &c, const std::vector<std::string> &names,
                   const std::vector<int> &sparse_ids, PackIndexMap &vmap) {
  VarList<T> vars = MakeList(c, names, sparse_ids);
  return MakePack<T>(vars, &vmap);
}
template <typename T>
auto PackVariables(const Container<T> &c, const std::vector<std::string> &names,
                   PackIndexMap &vmap) {
  VarList<T> vars = MakeList(c, names);
  return MakePack<T>(vars, &vmap);
}

template <typename T>
auto PackVariablesAndFluxes(const Container<T> &c,
                            const std::vector<MetadataFlag> &flags) {
  VarList<T> vars = MakeList(c, flags);
  return MakeFluxPack<T>(vars, vars);
}

template <typename T>
auto PackVariables(const Container<T> &c, const std::vector<MetadataFlag> &flags) {
  VarList<T> vars = MakeList(c, flags);
  return MakePack<T>(vars);
}

template <typename T>
auto PackVariables(const Container<T> &c, PackIndexMap &vmap) {
  VarList<T> vars;
  for (const auto &v : c.GetCellVariableVector()) {
    vars.push_front(v);
  }
  for (const auto &sv : c.GetSparseVector()) {
    for (const auto &v : sv->GetVector()) {
      vars.push_front(v);
    }
  }

  return MakePack<T>(vars, &vmap);
}

template <typename T>
auto PackVariables(const Container<T> &c) {
  VarList<T> vars;
  for (const auto &v : c.GetCellVariableVector()) {
    vars.push_front(v);
  }
  for (const auto &sv : c.GetSparseVector()) {
    for (const auto &v : sv->GetVector()) {
      vars.push_front(v);
    }
  }

  return MakePack<T>(vars);
}

template <typename T>
class ContainerIterator {
 public:
  /// the subset of variables that match this iterator
  CellVariableVector<T> vars;
  // std::vector<FaceVariable> varsFace; // face vars that match
  // std::vector<EdgeVariable> varsEdge; // edge vars that match

  /// initializes the iterator with a container and a flag to match
  /// @param c the container on which you want the iterator
  /// @param flags: a vector of Metadata::flags that you want to match
  ContainerIterator<T>(const Container<T> &c, const std::vector<MetadataFlag> &flags) {
<<<<<<< HEAD
    // c.print();
    auto allVars = c.GetCellVariableVector();
=======
    allVars_ = c.GetCellVariableVector();
>>>>>>> f3b1eff5
    for (auto &svar : c.GetSparseVector()) {
      CellVariableVector<T> &svec = svar->GetVector();
      allVars_.insert(allVars_.end(), svec.begin(), svec.end());
    }
    // faces not active yet    allFaceVars_ = c.faceVars();
    // edges not active yet    allEdgeVars_ = c.edgeVars();
<<<<<<< HEAD
    setMask(allVars, flags); // fill subset based on mask vector
=======
    resetVars(flags); // fill subset based on mask vector
  }

  /// initializes the iterator with a container and a flag to match
  /// @param c the container on which you want the iterator
  /// @param names: a vector of std::string with names you want to match
  ContainerIterator<T>(const Container<T> &c, const std::vector<std::string> &names) {
    allVars_ = c.GetCellVariableVector();
    for (auto &svar : c.GetSparseVector()) {
      CellVariableVector<T> &svec = svar->GetVector();
      allVars_.insert(allVars_.end(), svec.begin(), svec.end());
    }
    // faces not active yet    allFaceVars_ = c.faceVars();
    // edges not active yet    allEdgeVars_ = c.edgeVars();
    resetVars(names); // fill subset based on mask vector
>>>>>>> f3b1eff5
  }

  /// Changes the mask for the iterator and resets the iterator
<<<<<<< HEAD
  /// @param flagArray: a vector of MetadataFlag that you want to match
  void setMask(const CellVariableVector<T> &allVars,
               const std::vector<MetadataFlag> &flags) {
=======
  /// @param names: a vector of MetadataFlag that you want to match
  void resetVars(const std::vector<std::string> &names) {
    // 1: clear out variables stored so far
    emptyVars_();

    // 2: fill in the subset of variables that match at least one entry in names
    for (auto pv : allVars_) {
      if (std::find(names.begin(), names.end(), pv->label()) != names.end())
        vars.push_back(pv);
    }
  }

  /// Changes the mask for the iterator and resets the iterator
  /// @param flags: a vector of MetadataFlag that you want to match
  void resetVars(const std::vector<MetadataFlag> &flags) {
>>>>>>> f3b1eff5
    // 1: clear out variables stored so far
    emptyVars_();

    // 2: fill in the subset of variables that match mask
<<<<<<< HEAD
    for (auto pv : allVars) {
=======
    for (auto pv : allVars_) {
>>>>>>> f3b1eff5
      if (pv->metadata().AnyFlagsSet(flags)) {
        vars.push_back(pv);
      }
    }
  }

 private:
  uint64_t mask_;
  CellVariableVector<T> allVars_;
  // FaceVector<T> allFaceVars_ = {};
  // EdgeVector<T> allEdgeVars_ = {};
  void emptyVars_() {
    vars.clear();
    //  varsFace.clear();
    //  varsEdge.clear();
  }
<<<<<<< HEAD
  static bool couldBeEdge(const std::vector<MetadataFlag> &flags) {
    // returns true if face is set or if no topology set
    for (auto &f : flags) {
      if (f == Metadata::Edge)
        return true;
      else if (f == Metadata::Cell)
        return false;
      else if (f == Metadata::Face)
        return false;
      else if (f == Metadata::Node)
        return false;
    }
    return true;
  }
  static bool couldBeFace(const std::vector<MetadataFlag> &flags) {
    // returns true if face is set or if no topology set
    for (auto &f : flags) {
      if (f == Metadata::Face)
        return true;
      else if (f == Metadata::Cell)
        return false;
      else if (f == Metadata::Edge)
        return false;
      else if (f == Metadata::Node)
        return false;
    }
    return true;
  }
=======
>>>>>>> f3b1eff5
};

} // namespace parthenon

#endif // INTERFACE_CONTAINER_ITERATOR_HPP_<|MERGE_RESOLUTION|>--- conflicted
+++ resolved
@@ -23,10 +23,7 @@
 #include <map>
 #include <memory>
 #include <string>
-<<<<<<< HEAD
 #include <utility>
-=======
->>>>>>> f3b1eff5
 #include <vector>
 
 #include "interface/container.hpp"
@@ -364,21 +361,13 @@
   /// @param c the container on which you want the iterator
   /// @param flags: a vector of Metadata::flags that you want to match
   ContainerIterator<T>(const Container<T> &c, const std::vector<MetadataFlag> &flags) {
-<<<<<<< HEAD
-    // c.print();
-    auto allVars = c.GetCellVariableVector();
-=======
     allVars_ = c.GetCellVariableVector();
->>>>>>> f3b1eff5
     for (auto &svar : c.GetSparseVector()) {
       CellVariableVector<T> &svec = svar->GetVector();
       allVars_.insert(allVars_.end(), svec.begin(), svec.end());
     }
     // faces not active yet    allFaceVars_ = c.faceVars();
     // edges not active yet    allEdgeVars_ = c.edgeVars();
-<<<<<<< HEAD
-    setMask(allVars, flags); // fill subset based on mask vector
-=======
     resetVars(flags); // fill subset based on mask vector
   }
 
@@ -394,15 +383,9 @@
     // faces not active yet    allFaceVars_ = c.faceVars();
     // edges not active yet    allEdgeVars_ = c.edgeVars();
     resetVars(names); // fill subset based on mask vector
->>>>>>> f3b1eff5
   }
 
   /// Changes the mask for the iterator and resets the iterator
-<<<<<<< HEAD
-  /// @param flagArray: a vector of MetadataFlag that you want to match
-  void setMask(const CellVariableVector<T> &allVars,
-               const std::vector<MetadataFlag> &flags) {
-=======
   /// @param names: a vector of MetadataFlag that you want to match
   void resetVars(const std::vector<std::string> &names) {
     // 1: clear out variables stored so far
@@ -418,16 +401,11 @@
   /// Changes the mask for the iterator and resets the iterator
   /// @param flags: a vector of MetadataFlag that you want to match
   void resetVars(const std::vector<MetadataFlag> &flags) {
->>>>>>> f3b1eff5
     // 1: clear out variables stored so far
     emptyVars_();
 
     // 2: fill in the subset of variables that match mask
-<<<<<<< HEAD
-    for (auto pv : allVars) {
-=======
     for (auto pv : allVars_) {
->>>>>>> f3b1eff5
       if (pv->metadata().AnyFlagsSet(flags)) {
         vars.push_back(pv);
       }
@@ -444,37 +422,6 @@
     //  varsFace.clear();
     //  varsEdge.clear();
   }
-<<<<<<< HEAD
-  static bool couldBeEdge(const std::vector<MetadataFlag> &flags) {
-    // returns true if face is set or if no topology set
-    for (auto &f : flags) {
-      if (f == Metadata::Edge)
-        return true;
-      else if (f == Metadata::Cell)
-        return false;
-      else if (f == Metadata::Face)
-        return false;
-      else if (f == Metadata::Node)
-        return false;
-    }
-    return true;
-  }
-  static bool couldBeFace(const std::vector<MetadataFlag> &flags) {
-    // returns true if face is set or if no topology set
-    for (auto &f : flags) {
-      if (f == Metadata::Face)
-        return true;
-      else if (f == Metadata::Cell)
-        return false;
-      else if (f == Metadata::Edge)
-        return false;
-      else if (f == Metadata::Node)
-        return false;
-    }
-    return true;
-  }
-=======
->>>>>>> f3b1eff5
 };
 
 } // namespace parthenon
