--- conflicted
+++ resolved
@@ -21,11 +21,6 @@
 #include "mesh/mesh.hpp"
 
 #include "kokkos_abstraction.hpp"
-<<<<<<< HEAD
-using parthenon::DevExecSpace;
-using parthenon::par_for;
-=======
->>>>>>> e8c8063e
 
 namespace parthenon {
 
@@ -40,29 +35,14 @@
   int je = pmb->je;
   int ke = pmb->ke;
 
-<<<<<<< HEAD
-  Metadata m;
-  ContainerIterator<Real> cin_iter(in, {Metadata::Independent});
-  ContainerIterator<Real> cout_iter(dudt_cont, {Metadata::Independent});
-  int nvars = cout_iter.vars.size();
-
-  auto vin = PackVariablesAndFluxes<Real>(in, {Metadata::Independent});
-  auto dudt = PackVariables<Real>(dudt_cont, {Metadata::Independent});
-=======
   auto vin = in.PackVariablesAndFluxes({Metadata::Independent});
   auto dudt = dudt_cont.PackVariables({Metadata::Independent});
->>>>>>> e8c8063e
 
   auto pc = pmb->pcoord.get();
   int ndim = pmb->pmy_mesh->ndim;
   // ParArrayND<Real> du("du", pmb->ncells1);
-<<<<<<< HEAD
-  par_for(
-      "flux divergence", DevExecSpace(), 0, vin.GetDim(4) - 1, ks, ke, js, je, is, ie,
-=======
   pmb->par_for(
       "flux divergence", 0, vin.GetDim(4) - 1, ks, ke, js, je, is, ie,
->>>>>>> e8c8063e
       KOKKOS_LAMBDA(const int l, const int k, const int j, const int i) {
         dudt(l, k, j, i) = 0.0;
         dudt(l, k, j, i) += (pc->GetFace1Area(k, j, i + 1) * vin.flux(0, l, k, j, i + 1) -
@@ -93,20 +73,6 @@
   int je = pmb->je;
   int ke = pmb->ke;
 
-<<<<<<< HEAD
-  Metadata m;
-  /*ContainerIterator<Real> cin_iter(in, {Metadata::Independent});
-  ContainerIterator<Real> cout_iter(out, {Metadata::Independent});
-  ContainerIterator<Real> du_iter(dudt_cont, {Metadata::Independent});*/
-  auto vin = PackVariables(in, {Metadata::Independent});
-  auto vout = PackVariables(out, {Metadata::Independent});
-  auto dudt = PackVariables(dudt_cont, {Metadata::Independent});
-  // int nvars = cout_iter.vars.size();
-
-  par_for(
-      "UpdateContainer", DevExecSpace(), 0, vin.GetDim(4) - 1, 0, vin.GetDim(3) - 1, 0,
-      vin.GetDim(2) - 1, 0, vin.GetDim(1) - 1,
-=======
   auto vin = in.PackVariables({Metadata::Independent});
   auto vout = out.PackVariables({Metadata::Independent});
   auto dudt = dudt_cont.PackVariables({Metadata::Independent});
@@ -114,7 +80,6 @@
   pmb->par_for(
       "UpdateContainer", 0, vin.GetDim(4) - 1, 0, vin.GetDim(3) - 1, 0, vin.GetDim(2) - 1,
       0, vin.GetDim(1) - 1,
->>>>>>> e8c8063e
       KOKKOS_LAMBDA(const int l, const int k, const int j, const int i) {
         vout(l, k, j, i) = vin(l, k, j, i) + dt * dudt(l, k, j, i);
       });
@@ -130,19 +95,11 @@
   int je = pmb->je;
   int ke = pmb->ke;
 
-<<<<<<< HEAD
-  auto v1 = PackVariables<Real>(c1, {Metadata::Independent});
-  auto v2 = PackVariables<Real>(c2, {Metadata::Independent});
-
-  par_for(
-      "AverageContainers", DevExecSpace(), 0, v1.GetDim(4) - 1, ks, ke, js, je, is, ie,
-=======
   auto v1 = c1.PackVariables({Metadata::Independent});
   auto v2 = c2.PackVariables({Metadata::Independent});
 
   pmb->par_for(
       "AverageContainers", 0, v1.GetDim(4) - 1, ks, ke, js, je, is, ie,
->>>>>>> e8c8063e
       KOKKOS_LAMBDA(const int l, const int k, const int j, const int i) {
         v1(l, k, j, i) = wgt1 * v1(l, k, j, i) + (1 - wgt1) * v2(l, k, j, i);
       });
