--- conflicted
+++ resolved
@@ -144,17 +144,10 @@
     // write x1-coordinates as binary float in big endian order
     std::fprintf(pfile, "X_COORDINATES %d float\n", ncoord1);
     if (ncells1 == 1) {
-<<<<<<< HEAD
-      data[0] = static_cast<float>(pmb->pcoord->x1v(out_ib.s));
+      data[0] = static_cast<float>(pmb->coords.x1v(out_ib.s));
     } else {
       for (int i = out_ib.s; i <= out_ib.e + 1; ++i) {
-        data[i - out_ib.s] = static_cast<float>(pmb->pcoord->x1f(i));
-=======
-      data[0] = static_cast<float>(pmb->coords.x1v(out_is));
-    } else {
-      for (int i = out_is; i <= out_ie + 1; ++i) {
-        data[i - out_is] = static_cast<float>(pmb->coords.x1f(i));
->>>>>>> b9caeda4
+        data[i - out_ib.s] = static_cast<float>(pmb->coords.x1f(i));
       }
     }
     if (!big_end) {
@@ -166,17 +159,10 @@
     // write x2-coordinates as binary float in big endian order
     std::fprintf(pfile, "\nY_COORDINATES %d float\n", ncoord2);
     if (ncells2 == 1) {
-<<<<<<< HEAD
-      data[0] = static_cast<float>(pmb->pcoord->x2v(out_jb.s));
+      data[0] = static_cast<float>(pmb->coords.x2v(out_jb.s));
     } else {
       for (int j = out_jb.s; j <= out_jb.e + 1; ++j) {
-        data[j - out_jb.s] = static_cast<float>(pmb->pcoord->x2f(j));
-=======
-      data[0] = static_cast<float>(pmb->coords.x2v(out_js));
-    } else {
-      for (int j = out_js; j <= out_je + 1; ++j) {
-        data[j - out_js] = static_cast<float>(pmb->coords.x2f(j));
->>>>>>> b9caeda4
+        data[j - out_jb.s] = static_cast<float>(pmb->coords.x2f(j));
       }
     }
     if (!big_end) {
@@ -188,17 +174,10 @@
     // write x3-coordinates as binary float in big endian order
     std::fprintf(pfile, "\nZ_COORDINATES %d float\n", ncoord3);
     if (ncells3 == 1) {
-<<<<<<< HEAD
-      data[0] = static_cast<float>(pmb->pcoord->x3v(out_kb.e));
+      data[0] = static_cast<float>(pmb->coords.x3v(out_kb.s));
     } else {
       for (int k = out_kb.s; k <= out_kb.e + 1; ++k) {
-        data[k - out_kb.s] = static_cast<float>(pmb->pcoord->x3f(k));
-=======
-      data[0] = static_cast<float>(pmb->coords.x3v(out_ks));
-    } else {
-      for (int k = out_ks; k <= out_ke + 1; ++k) {
-        data[k - out_ks] = static_cast<float>(pmb->coords.x3f(k));
->>>>>>> b9caeda4
+        data[k - out_kb.s] = static_cast<float>(pmb->coords.x3f(k));
       }
     }
     if (!big_end) {
