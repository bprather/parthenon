--- conflicted
+++ resolved
@@ -232,14 +232,6 @@
   add_compile_options(-Wall)
 endif()
 
-<<<<<<< HEAD
-# We want Kokkos to be built with C++17, since that's what we're using in
-# KHARMA.
-set(CMAKE_CXX_STANDARD 14)
-#set(CMAKE_CXX_STANDARD_REQUIRED ON)
-# ensure correct flag is used as deprecated c++1z is not supported by nvcc
-#set(CMAKE_CXX17_STANDARD_COMPILE_OPTION "-std=c++17")
-=======
 set(CMAKE_CXX_STANDARD_REQUIRED ON)
 if (PARTHENON_ENABLE_CPP17)
   set(CMAKE_CXX_STANDARD 17)
@@ -249,7 +241,6 @@
   set(CMAKE_CXX_STANDARD 14)
 endif()
 
->>>>>>> c18eaf32
 if (NOT TARGET Kokkos::kokkos)
   if (PARTHENON_IMPORT_KOKKOS)
     find_package(Kokkos 3)
