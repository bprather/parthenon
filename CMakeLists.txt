--- conflicted
+++ resolved
@@ -28,13 +28,10 @@
 option(ENABLE_UNIT_TESTS "Enable unit tests" ${BUILD_TESTING})
 option(ENABLE_INTEGRATION_TESTS "Enable integration tests" ${BUILD_TESTING})
 option(ENABLE_REGRESSION_TESTS "Enable regression tests" ${BUILD_TESTING})
-<<<<<<< HEAD
 option(BUILD_EXAMPLES "Build example drivers" ON)
 option(DISABLE_MPI "MPI is enabled by default if found, set this to True to disable MPI" OFF)
 option(DISABLE_OPENMP "OpenMP is enabled by default if found, set this to True to disable OpenMP" OFF)
 option(DISABLE_HDF5 "HDF5 is enabled by default if found, set this to True to disable HDF5" OFF)
-=======
->>>>>>> 88ab5cec
 option(ENABLE_COMPILER_WARNINGS "Enable compiler warnings" OFF)
 option(CHECK_REGISTRY_PRESSURE "Check the registry pressure for Kokkos CUDA kernels" OFF)
 option(TEST_INTEL_OPTIMIZATION "Test intel optimization and vectorization" OFF)
@@ -216,18 +213,12 @@
 endif()	       
 
 add_subdirectory(src)
-<<<<<<< HEAD
 if(BUILD_EXAMPLES)
+  add_subdirectory(example/advection)
   add_subdirectory(example/calculate_pi)
   add_subdirectory(example/face_fields)
-  add_subdirectory(example/advection)
-endif()
-=======
-add_subdirectory(example/advection)
-add_subdirectory(example/calculate_pi)
-add_subdirectory(example/face_fields)
-add_subdirectory(example/kokkos_pi)
->>>>>>> 88ab5cec
+  add_subdirectory(example/kokkos_pi)
+endif()
 
 include(cmake/CheckCopyright.cmake)
 
