//========================================================================================
// (C) (or copyright) 2020. Triad National Security, LLC. All rights reserved.
//
// This program was produced under U.S. Government contract 89233218CNA000001 for Los
// Alamos National Laboratory (LANL), which is operated by Triad National Security, LLC
// for the U.S. Department of Energy/National Nuclear Security Administration. All rights
// in the program are reserved by Triad National Security, LLC, and the U.S. Department
// of Energy/National Nuclear Security Administration. The Government is granted for
// itself and others acting on its behalf a nonexclusive, paid-up, irrevocable worldwide
// license in this material to reproduce, prepare derivative works, distribute copies to
// the public, perform publicly and display publicly, and to permit others to do so.
//========================================================================================

#include <memory>
#include <string>
#include <vector>

// Local Includes
#include "advection_driver.hpp"
#include "advection_package.hpp"
#include "bvals/cc/bvals_cc_in_one.hpp"
#include "interface/metadata.hpp"
#include "interface/update.hpp"
#include "mesh/meshblock_pack.hpp"
#include "parthenon/driver.hpp"
#include "refinement/refinement.hpp"

using namespace parthenon::driver::prelude;

namespace advection_example {

// *************************************************//
// define the application driver. in this case,    *//
// that mostly means defining the MakeTaskList     *//
// function.                                       *//
// *************************************************//
AdvectionDriver::AdvectionDriver(ParameterInput *pin, ApplicationInput *app_in, Mesh *pm)
    : MultiStageDriver(pin, app_in, pm) {
  // fail if these are not specified in the input file
  pin->CheckRequired("parthenon/mesh", "ix1_bc");
  pin->CheckRequired("parthenon/mesh", "ox1_bc");
  pin->CheckRequired("parthenon/mesh", "ix2_bc");
  pin->CheckRequired("parthenon/mesh", "ox2_bc");

  // warn if these fields aren't specified in the input file
  pin->CheckDesired("parthenon/mesh", "refinement");
  pin->CheckDesired("parthenon/mesh", "numlevel");
  pin->CheckDesired("Advection", "cfl");
  pin->CheckDesired("Advection", "vx");
  pin->CheckDesired("Advection", "refine_tol");
  pin->CheckDesired("Advection", "derefine_tol");
}

// See the advection.hpp declaration for a description of how this function gets called.
TaskCollection AdvectionDriver::MakeTaskCollection(BlockList_t &blocks, const int stage) {
  using namespace parthenon::Update;
  TaskCollection tc;
  TaskID none(0);

  const Real beta = integrator->beta[stage - 1];
  const Real dt = integrator->dt;
  const auto &stage_name = integrator->stage_name;

  // Number of task lists that can be executed indepenently and thus *may*
  // be executed in parallel and asynchronous.
  // Being extra verbose here in this example to highlight that this is not
  // required to be 1 or blocks.size() but could also only apply to a subset of blocks.
  auto num_task_lists_executed_independently = blocks.size();
  TaskRegion &async_region1 = tc.AddRegion(num_task_lists_executed_independently);

  for (int i = 0; i < blocks.size(); i++) {
    auto &pmb = blocks[i];
    auto &tl = async_region1[i];
    // first make other useful containers
    if (stage == 1) {
      auto &base = pmb->meshblock_data.Get();
      pmb->meshblock_data.Add("dUdt", base);
      for (int i = 1; i < integrator->nstages; i++)
        pmb->meshblock_data.Add(stage_name[i], base);
    }

    // pull out the container we'll use to get fluxes and/or compute RHSs
    auto &sc0 = pmb->meshblock_data.Get(stage_name[stage - 1]);
    // pull out a container we'll use to store dU/dt.
    // This is just -flux_divergence in this example
    auto &dudt = pmb->meshblock_data.Get("dUdt");
    // pull out the container that will hold the updated state
    // effectively, sc1 = sc0 + dudt*dt
    auto &sc1 = pmb->meshblock_data.Get(stage_name[stage]);

    auto start_recv = tl.AddTask(none, &MeshBlockData<Real>::StartReceiving, sc1.get(),
                                 BoundaryCommSubset::all);

    auto advect_flux = tl.AddTask(none, advection_package::CalculateFluxes, sc0);

    auto send_flux =
        tl.AddTask(advect_flux, &MeshBlockData<Real>::SendFluxCorrection, sc0.get());
    auto recv_flux =
        tl.AddTask(advect_flux, &MeshBlockData<Real>::ReceiveFluxCorrection, sc0.get());
  }

  const int num_partitions = pmesh->DefaultNumPartitions();
  // note that task within this region that contains one tasklist per pack
  // could still be executed in parallel
  TaskRegion &single_tasklist_per_pack_region = tc.AddRegion(num_partitions);
  for (int i = 0; i < num_partitions; i++) {
    auto &tl = single_tasklist_per_pack_region[i];
    auto &mbase = pmesh->mesh_data.GetOrAdd("base", i);
    auto &mc0 = pmesh->mesh_data.GetOrAdd(stage_name[stage - 1], i);
    auto &mc1 = pmesh->mesh_data.GetOrAdd(stage_name[stage], i);
    auto &mdudt = pmesh->mesh_data.GetOrAdd("dUdt", i);

    // compute the divergence of fluxes of conserved variables
    auto flux_div =
        tl.AddTask(none, FluxDivergence<MeshData<Real>>, mc0.get(), mdudt.get());

    auto avg_data = tl.AddTask(flux_div, AverageIndependentData<MeshData<Real>>,
                               mc0.get(), mbase.get(), beta);
    // apply du/dt to all independent fields in the container
    auto update = tl.AddTask(avg_data, UpdateIndependentData<MeshData<Real>>, mc0.get(),
                             mdudt.get(), beta * dt, mc1.get());
  }

  const auto &buffer_send_pack =
<<<<<<< HEAD
      blocks[0]->packages["advection_package"]->Param<bool>("buffer_send_pack");
=======
      blocks[0]->packages.Get("advection_package")->Param<bool>("buffer_send_pack");
>>>>>>> 816ba6c2
  if (buffer_send_pack) {
    TaskRegion &tr = tc.AddRegion(num_partitions);
    for (int i = 0; i < num_partitions; i++) {
      auto &mc1 = pmesh->mesh_data.GetOrAdd(stage_name[stage], i);
      tr[i].AddTask(none, parthenon::cell_centered_bvars::SendBoundaryBuffers, mc1);
    }
  } else {
    TaskRegion &tr = tc.AddRegion(num_task_lists_executed_independently);
    for (int i = 0; i < blocks.size(); i++) {
      auto &sc1 = blocks[i]->meshblock_data.Get(stage_name[stage]);
      tr[i].AddTask(none, &MeshBlockData<Real>::SendBoundaryBuffers, sc1.get());
    }
  }

  const auto &buffer_recv_pack =
<<<<<<< HEAD
      blocks[0]->packages["advection_package"]->Param<bool>("buffer_recv_pack");
=======
      blocks[0]->packages.Get("advection_package")->Param<bool>("buffer_recv_pack");
>>>>>>> 816ba6c2
  if (buffer_recv_pack) {
    TaskRegion &tr = tc.AddRegion(num_partitions);
    for (int i = 0; i < num_partitions; i++) {
      auto &mc1 = pmesh->mesh_data.GetOrAdd(stage_name[stage], i);
      tr[i].AddTask(none, parthenon::cell_centered_bvars::ReceiveBoundaryBuffers, mc1);
    }
  } else {
    TaskRegion &tr = tc.AddRegion(num_task_lists_executed_independently);
    for (int i = 0; i < blocks.size(); i++) {
      auto &sc1 = blocks[i]->meshblock_data.Get(stage_name[stage]);
      tr[i].AddTask(none, &MeshBlockData<Real>::ReceiveBoundaryBuffers, sc1.get());
    }
  }

  const auto &buffer_set_pack =
<<<<<<< HEAD
      blocks[0]->packages["advection_package"]->Param<bool>("buffer_set_pack");
=======
      blocks[0]->packages.Get("advection_package")->Param<bool>("buffer_set_pack");
>>>>>>> 816ba6c2
  if (buffer_set_pack) {
    TaskRegion &tr = tc.AddRegion(num_partitions);
    for (int i = 0; i < num_partitions; i++) {
      auto &mc1 = pmesh->mesh_data.GetOrAdd(stage_name[stage], i);
      tr[i].AddTask(none, parthenon::cell_centered_bvars::SetBoundaries, mc1);
    }
  } else {
    TaskRegion &tr = tc.AddRegion(num_task_lists_executed_independently);
    for (int i = 0; i < blocks.size(); i++) {
      auto &sc1 = blocks[i]->meshblock_data.Get(stage_name[stage]);
      tr[i].AddTask(none, &MeshBlockData<Real>::SetBoundaries, sc1.get());
    }
  }

  TaskRegion &async_region2 = tc.AddRegion(num_task_lists_executed_independently);

  for (int i = 0; i < blocks.size(); i++) {
    auto &pmb = blocks[i];
    auto &tl = async_region2[i];
    auto &sc1 = pmb->meshblock_data.Get(stage_name[stage]);

    auto clear_comm_flags = tl.AddTask(none, &MeshBlockData<Real>::ClearBoundary,
                                       sc1.get(), BoundaryCommSubset::all);

    auto prolongBound = none;
    if (pmesh->multilevel) {
      prolongBound = tl.AddTask(none, parthenon::ProlongateBoundaries, sc1);
    }

    // set physical boundaries
    auto set_bc = tl.AddTask(prolongBound, parthenon::ApplyBoundaryConditions, sc1);

    // fill in derived fields
    auto fill_derived = tl.AddTask(
        set_bc, parthenon::Update::FillDerived<MeshBlockData<Real>>, sc1.get());

    // estimate next time step
    if (stage == integrator->nstages) {
      auto new_dt =
          tl.AddTask(fill_derived, EstimateTimestep<MeshBlockData<Real>>, sc1.get());

      // Update refinement
      if (pmesh->adaptive) {
        auto tag_refine = tl.AddTask(
            fill_derived, parthenon::Refinement::Tag<MeshBlockData<Real>>, sc1.get());
      }
    }
  }
  return tc;
}

} // namespace advection_example<|MERGE_RESOLUTION|>--- conflicted
+++ resolved
@@ -122,11 +122,7 @@
   }
 
   const auto &buffer_send_pack =
-<<<<<<< HEAD
-      blocks[0]->packages["advection_package"]->Param<bool>("buffer_send_pack");
-=======
       blocks[0]->packages.Get("advection_package")->Param<bool>("buffer_send_pack");
->>>>>>> 816ba6c2
   if (buffer_send_pack) {
     TaskRegion &tr = tc.AddRegion(num_partitions);
     for (int i = 0; i < num_partitions; i++) {
@@ -142,11 +138,7 @@
   }
 
   const auto &buffer_recv_pack =
-<<<<<<< HEAD
-      blocks[0]->packages["advection_package"]->Param<bool>("buffer_recv_pack");
-=======
       blocks[0]->packages.Get("advection_package")->Param<bool>("buffer_recv_pack");
->>>>>>> 816ba6c2
   if (buffer_recv_pack) {
     TaskRegion &tr = tc.AddRegion(num_partitions);
     for (int i = 0; i < num_partitions; i++) {
@@ -162,11 +154,7 @@
   }
 
   const auto &buffer_set_pack =
-<<<<<<< HEAD
-      blocks[0]->packages["advection_package"]->Param<bool>("buffer_set_pack");
-=======
       blocks[0]->packages.Get("advection_package")->Param<bool>("buffer_set_pack");
->>>>>>> 816ba6c2
   if (buffer_set_pack) {
     TaskRegion &tr = tc.AddRegion(num_partitions);
     for (int i = 0; i < num_partitions; i++) {
