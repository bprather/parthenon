//========================================================================================
// Athena++ astrophysical MHD code
// Copyright(C) 2014 James M. Stone <jmstone@princeton.edu> and other code contributors
// Licensed under the 3-clause BSD License, see LICENSE file for details
//========================================================================================
// (C) (or copyright) 2020. Triad National Security, LLC. All rights reserved.
//
// This program was produced under U.S. Government contract 89233218CNA000001 for Los
// Alamos National Laboratory (LANL), which is operated by Triad National Security, LLC
// for the U.S. Department of Energy/National Nuclear Security Administration. All rights
// in the program are reserved by Triad National Security, LLC, and the U.S. Department
// of Energy/National Nuclear Security Administration. The Government is granted for
// itself and others acting on its behalf a nonexclusive, paid-up, irrevocable worldwide
// license in this material to reproduce, prepare derivative works, distribute copies to
// the public, perform publicly and display publicly, and to permit others to do so.
//========================================================================================

// Third Party Includes
#include <iostream>
#include <mpi.h>

// Athena++ headers
#include "mesh/mesh.hpp"

using parthenon::Mesh;
using parthenon::ParameterInput;
using parthenon::IOWrapper;
using parthenon::MaterialPropertiesInterface;
using parthenon::StateDescriptor;
using parthenon::Real;
using parthenon::Container;

//----------------------------------------------------------------------------------------
//! \fn int main(int argc, char *argv[])
//  \brief Parthenon Sample main program

int main(int argc, char *argv[]) {
  //--- Step 1. --------------------------------------------------------------------------
  // Initialize MPI environment, if necessary

#ifdef MPI_PARALLEL
#ifdef OPENMP_PARALLEL
  int mpiprv;
  if (MPI_SUCCESS != MPI_Init_thread(&argc, &argv, MPI_THREAD_MULTIPLE, &mpiprv)) {
    std::cout << "### FATAL ERROR in main" << std::endl
              << "MPI Initialization failed." << std::endl;
    return 1;
  }
  if (mpiprv != MPI_THREAD_MULTIPLE) {
    std::cout << "### FATAL ERROR in main" << std::endl
              << "MPI_THREAD_MULTIPLE must be supported for the hybrid parallelzation. "
              << MPI_THREAD_MULTIPLE << " : " << mpiprv
              << std::endl;
    MPI_Finalize();
    return 2;
  }
#else  // no OpenMP
  if (MPI_SUCCESS != MPI_Init(&argc, &argv)) {
    std::cout << "### FATAL ERROR in main" << std::endl
              << "MPI Initialization failed." << std::endl;
    return 3;
  }
#endif  // OPENMP_PARALLEL
  // Get process id (rank) in MPI_COMM_WORLD
  if (MPI_SUCCESS != MPI_Comm_rank(MPI_COMM_WORLD, &(parthenon::Globals::my_rank))) {
    std::cout << "### FATAL ERROR in main" << std::endl
              << "MPI_Comm_rank failed." << std::endl;
    MPI_Finalize();
    return 4;
  }

  // Get total number of MPI processes (ranks)
  if (MPI_SUCCESS != MPI_Comm_size(MPI_COMM_WORLD, &parthenon::Globals::nranks)) {
    std::cout << "### FATAL ERROR in main" << std::endl
              << "MPI_Comm_size failed." << std::endl;
    MPI_Finalize();
    return 5;
  }
#else  // no MPI
  parthenon::Globals::my_rank = 0;
  parthenon::Globals::nranks  = 1;
#endif  // MPI_PARALLEL

  // Initialize Kokkos
  Kokkos::initialize( argc, argv );
  {
  Kokkos::print_configuration(std::cout);
  if (argc != 2) {
    if (parthenon::Globals::my_rank == 0) {
      std::cout << "\nUsage: " << argv[0] << " input_file\n"
        << "\tTry this input file:\n"
        << "\tparthenon/example/parthinput.example"
        << std::endl;
    }
    return 0;
  }
  std::string inputFileName = argv[1];
  ParameterInput pin;
  IOWrapper inputFile;
  inputFile.Open(inputFileName.c_str(), IOWrapper::FileMode::read);
  pin.LoadFromFile(inputFile);
  inputFile.Close();

  if (parthenon::Globals::my_rank == 0) {
    std::cout << "\ninput file = " << inputFileName << std::endl;
    if (pin.DoesParameterExist("mesh","nx1")) {
      std::cout << "nx1 = " << pin.GetInteger("mesh","nx1") << std::endl;
    }
    if (pin.DoesParameterExist("mesh","x1min")) {
      std::cout << "x1min = " << pin.GetReal("mesh","x1min") << std::endl;
    }
    if (pin.DoesParameterExist("mesh","x1max")) {
      std::cout << "x1max = " << pin.GetReal("mesh","x1max") << std::endl;
    }
    if (pin.DoesParameterExist("mesh", "ix1_bc")) {
      std::cout << "x1 inner boundary condition = "
        << pin.GetString("mesh","ix1_bc") << std::endl;
    }
    if (pin.DoesParameterExist("mesh", "ox1_bc")) {
      std::cout << "x1 outer boundary condition = "
        << pin.GetString("mesh","ox1_bc") << std::endl;
    }
  }

<<<<<<< HEAD
  std::vector<std::shared_ptr<PropertiesInterface>> mats;
  std::map<std::string, std::shared_ptr<StateDescriptor>> physics;
  Mesh m(&pin, mats, physics);
  }
  Kokkos::finalize();
=======
  parthenon::Properties_t properties;
  parthenon::Packages_t packages;
  Mesh m(&pin, properties, packages);

>>>>>>> aff02993
#ifdef MPI_PARALLEL
  MPI_Finalize();
#endif
}<|MERGE_RESOLUTION|>--- conflicted
+++ resolved
@@ -122,18 +122,12 @@
     }
   }
 
-<<<<<<< HEAD
-  std::vector<std::shared_ptr<PropertiesInterface>> mats;
-  std::map<std::string, std::shared_ptr<StateDescriptor>> physics;
-  Mesh m(&pin, mats, physics);
-  }
-  Kokkos::finalize();
-=======
   parthenon::Properties_t properties;
   parthenon::Packages_t packages;
   Mesh m(&pin, properties, packages);
+  }
+  Kokkos::finalize();
 
->>>>>>> aff02993
 #ifdef MPI_PARALLEL
   MPI_Finalize();
 #endif
